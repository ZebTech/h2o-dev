--- conflicted
+++ resolved
@@ -1127,13 +1127,8 @@
     }
     // Got a frame/list of results.
     // Decide if we're a toss-out or toss-in list
-<<<<<<< HEAD
-    Frame ary = env.pop0Ary();  // get it off the stack!!!!
+    Frame ary = env.popAry();  // get it off the stack!!!!
     if( ary.numCols() != 1 ) throw new IllegalArgumentException("Selector must be a single column: "+Arrays.toString(ary.names()));
-=======
-    Frame ary = env.popAry();  // get it off the stack!!!!
-    if( ary.numCols() != 1 ) throw new IllegalArgumentException("Selector must be a single column: "+ary.names());
->>>>>>> 1cdb019f
     Vec vec = ary.anyVec();
     // Check for a matching column of bools.
     if( ary.numRows() == len && vec.min()>=0 && vec.max()<=1 && vec.isInt() )
