package water.rapids;

//import hex.Quantiles;

import hex.DMatrix;
import jsr166y.CountedCompleter;
import org.apache.commons.math3.special.Gamma;
import org.apache.commons.math3.util.FastMath;
import org.joda.time.DateTime;
import org.joda.time.MutableDateTime;
import org.joda.time.format.DateTimeFormatter;
import sun.misc.Unsafe;
import water.*;
import water.exceptions.H2OIllegalArgumentException;
import water.fvec.*;
import water.nbhm.NonBlockingHashMap;
import water.nbhm.NonBlockingHashSet;
import water.nbhm.UtilUnsafe;
import water.parser.ParseTime;
import water.parser.ValueString;
import water.util.ArrayUtils;
import water.util.Log;
import water.util.MathUtils;

import java.math.BigDecimal;
import java.math.MathContext;
import java.math.RoundingMode;
import java.util.*;
import java.util.concurrent.atomic.AtomicInteger;

//import hex.la.Matrix;
//import org.joda.time.DateTime;
//import org.joda.time.MutableDateTime;
//import water.cascade.Env;
//import water.fvec.Vec.VectorGroup;
//import water.util.Log;
//import water.util.Utils;

/**
 * Parse a generic R string and build an AST, in the context of an H2O Cloud
 */

// --------------------------------------------------------------------------
public abstract class ASTOp extends AST {
  // Tables of operators by arity
  static final public HashMap<String,ASTOp> UNI_INFIX_OPS  = new HashMap<>();
  static final public HashMap<String,ASTOp> BIN_INFIX_OPS  = new HashMap<>();
  static final public HashMap<String,ASTOp> PREFIX_OPS     = new HashMap<>();
  static final public HashMap<String,ASTOp> UDF_OPS        = new HashMap<>();
  static final public HashMap<String, AST>  SYMBOLS        = new HashMap<>();
  // Too avoid a cyclic class-loading dependency, these are init'd before subclasses.
  static final String VARS1[] = new String[]{ "", "x"};
  static final String VARS2[] = new String[]{ "", "x","y"};
  static {
    // All of the special chars (see Exec.java)
    SYMBOLS.put(",", new ASTStatement());
    SYMBOLS.put("=", new ASTAssign());
    SYMBOLS.put("'", new ASTString('\'', ""));
    SYMBOLS.put("\"",new ASTString('\"', ""));
    SYMBOLS.put("%", new ASTId('%', ""));
    SYMBOLS.put("!", new ASTId('!', ""));
    SYMBOLS.put("#", new ASTNum(0));
    SYMBOLS.put("g", new ASTGT());
    SYMBOLS.put("G", new ASTGE());
    SYMBOLS.put("l", new ASTLT());
    SYMBOLS.put("L", new ASTLE());
    SYMBOLS.put("N", new ASTNE());
    SYMBOLS.put("n", new ASTEQ());
    SYMBOLS.put("[", new ASTSlice());
    SYMBOLS.put("{", new ASTSeries(null, null));
    SYMBOLS.put(":", new ASTSpan(new ASTNum(0),new ASTNum(0)));
    SYMBOLS.put("not", new ASTNot());
    SYMBOLS.put("_", new ASTNot());
    SYMBOLS.put("if", new ASTIf());
    SYMBOLS.put("else", new ASTElse());
    SYMBOLS.put("for", new ASTFor());
    SYMBOLS.put("while", new ASTWhile());
    SYMBOLS.put("return", new ASTReturn());
    SYMBOLS.put("del", new ASTDelete());
    SYMBOLS.put("x", new ASTMMult());
    SYMBOLS.put("t", new ASTTranspose());
    SYMBOLS.put("agg",new ASTGroupBy.AGG());

    //TODO: Have `R==` type methods (also `py==`, `js==`, etc.)

    // Unary infix ops
    putUniInfix(new ASTNot());
    // Binary infix ops
    putBinInfix(new ASTPlus());
    putBinInfix(new ASTSub());
    putBinInfix(new ASTMul());
    putBinInfix(new ASTMMult());
    putBinInfix(new ASTDiv());
    putBinInfix(new ASTPow());
    putBinInfix(new ASTPow2());
    putBinInfix(new ASTMod());
    putBinInfix(new ASTAND());
    putBinInfix(new ASTOR());
    putBinInfix(new ASTLT());
    putBinInfix(new ASTLE());
    putBinInfix(new ASTGT());
    putBinInfix(new ASTGE());
    putBinInfix(new ASTEQ());
    putBinInfix(new ASTNE());
    putBinInfix(new ASTLA());
    putBinInfix(new ASTLO());

    // Unary prefix ops
    putPrefix(new ASTIsNA());
    putPrefix(new ASTNrow());
    putPrefix(new ASTNcol());
    putPrefix(new ASTLength());
    putPrefix(new ASTAbs ());
    putPrefix(new ASTSgn ());
    putPrefix(new ASTSqrt());
    putPrefix(new ASTCeil());
    putPrefix(new ASTFlr ());
    putPrefix(new ASTLog ());
    putPrefix(new ASTLog10 ());
    putPrefix(new ASTLog2 ());
    putPrefix(new ASTLog1p ());
    putPrefix(new ASTExp ());
    putPrefix(new ASTExpm1 ());
    putPrefix(new ASTGamma());
    putPrefix(new ASTLGamma());
    putPrefix(new ASTDiGamma());
    putPrefix(new ASTTriGamma());
    putPrefix(new ASTScale());
    putPrefix(new ASTCharacter());
    putPrefix(new ASTFactor());
    putPrefix(new ASTAsNumeric());
    putPrefix(new ASTIsFactor());
    putPrefix(new ASTAnyFactor());              // For Runit testing
    putPrefix(new ASTCanBeCoercedToLogical());
    putPrefix(new ASTAnyNA());
    putPrefix(new ASTRound());
    putPrefix(new ASTSignif());
    putPrefix(new ASTTrun());

    putPrefix(new ASTTranspose());

    // Trigonometric functions
    putPrefix(new ASTCos  ());
    putPrefix(new ASTSin  ());
    putPrefix(new ASTTan  ());
    putPrefix(new ASTACos ());
    putPrefix(new ASTASin ());
    putPrefix(new ASTATan ());
    putPrefix(new ASTCosh ());
    putPrefix(new ASTSinh ());
    putPrefix(new ASTTanh ());
    putPrefix(new ASTACosh());
    putPrefix(new ASTASinh());
    putPrefix(new ASTATanh());
    putPrefix(new ASTCosPi());
    putPrefix(new ASTSinPi());
    putPrefix(new ASTTanPi());


    // More generic reducers
    putPrefix(new ASTMin ());
    putPrefix(new ASTMax ());
    putPrefix(new ASTSum ());
    putPrefix(new ASTSdev());
    putPrefix(new ASTVar ());
    putPrefix(new ASTMean());
    putPrefix(new ASTMedian());

    // Misc
    putPrefix(new ASTSetLevel());
    putPrefix(new ASTMatch ());
    putPrefix(new ASTRename());
    putPrefix(new ASTSeq   ());
    putPrefix(new ASTSeqLen());
    putPrefix(new ASTRepLen());
    putPrefix(new ASTQtile ());
    putPrefix(new ASTCbind ());
    putPrefix(new ASTRbind ());
    putPrefix(new ASTTable ());
//    putPrefix(new ASTReduce());
    putPrefix(new ASTIfElse());
    putPrefix(new ASTApply ());
    putPrefix(new ASTSApply());
    putPrefix(new ASTddply());
    putPrefix(new ASTMerge ());
    putPrefix(new ASTGroupBy());
//    putPrefix(new ASTUnique());
    putPrefix(new ASTXorSum());
    putPrefix(new ASTRunif ());
    putPrefix(new ASTCut   ());
    putPrefix(new ASTLs    ());
    putPrefix(new ASTSetColNames());

    // Date
    putPrefix(new ASTasDate());

//Classes that may not come back:

//    putPrefix(new ASTfindInterval());
//    putPrefix(new ASTPrint ());
    putPrefix(new ASTCat   ());
//Time extractions, to and from msec since the Unix Epoch
    putPrefix(new ASTYear  ());
    putPrefix(new ASTMonth ());
    putPrefix(new ASTDay   ());
    putPrefix(new ASTDayOfWeek());
    putPrefix(new ASTHour  ());
    putPrefix(new ASTMinute());
    putPrefix(new ASTSecond());
    putPrefix(new ASTMillis());
    putPrefix(new ASTMktime());
    putPrefix(new ASTFoldCombine());
    putPrefix(new COp());
    putPrefix(new ROp());
    putPrefix(new O());

//    // Time series operations
//    putPrefix(new ASTDiff  ());
//    putPrefix(new ASTIsTRUE());
//    putPrefix(new ASTMTrans());
//    putBinInfix(new ASTMMult());


  }
  static private void putUniInfix(ASTOp ast) { UNI_INFIX_OPS.put(ast.opStr(),ast); }
  static private void putBinInfix(ASTOp ast) { BIN_INFIX_OPS.put(ast.opStr(),ast); SYMBOLS.put(ast.opStr(), ast); }
  static private void putPrefix  (ASTOp ast) { PREFIX_OPS.put(ast.opStr(),ast);    SYMBOLS.put(ast.opStr(), ast); }
  static         void putUDF     (ASTOp ast, String fn) { UDF_OPS.put(fn, ast);    SYMBOLS.put(fn, ast);}
  static         void removeUDF  (String fn) { UDF_OPS.remove(fn); }
  static public ASTOp isOp(String id) {
    // This order matters. If used as a prefix OP, `+` and `-` are binary only.
    ASTOp op4 = UDF_OPS.get(id);
    if( op4 != null ) return op4;
    return isBuiltinOp(id);
  }
  static public ASTOp isBuiltinOp(String id) {
    ASTOp op3 = PREFIX_OPS.get(id); if( op3 != null ) return op3;
    ASTOp op2 = BIN_INFIX_OPS.get(id); if( op2 != null ) return op2;
    return UNI_INFIX_OPS.get(id);
  }
  static public boolean isInfixOp(String id) { return BIN_INFIX_OPS.containsKey(id) || UNI_INFIX_OPS.containsKey(id); }
  static public boolean isUDF(String id) { return UDF_OPS.containsKey(id); }
  static public boolean isUDF(ASTOp op) { return isUDF(op.opStr()); }
  static public Set<String> opStrs() {
    Set<String> all = UNI_INFIX_OPS.keySet();
    all.addAll(BIN_INFIX_OPS.keySet());
    all.addAll(PREFIX_OPS.keySet());
    all.addAll(UDF_OPS.keySet());
    return all;
  }

  // All fields are final, because functions are immutable
  final String _vars[]; // Variable names
  ASTOp( String vars[]) { _vars = vars; }

  abstract String opStr();
  abstract ASTOp  make();
  // Standard column-wise function application
  abstract void apply(Env e);
  // Special row-wise 'apply'
  double[] map(Env env, double[] in, double[] out, AST[] args) { throw H2O.unimpl(); }
  @Override void exec(Env e) { throw H2O.fail(); }
  // special exec for apply calls
  void exec(Env e, AST arg1, AST[] args) { throw H2O.unimpl("No exec method for `" + this.opStr() + "` during `apply` call"); }
  @Override int type() { throw H2O.fail(); }
  @Override String value() { throw H2O.fail(); }

//  @Override public String toString() {
//    String s = _t._ts[0]+" "+opStr()+"(";
//    int len=_t._ts.length;
//    for( int i=1; i<len-1; i++ )
//      s += _t._ts[i]+" "+(_vars==null?"":_vars[i])+", ";
//    return s + (len > 1 ? _t._ts[len-1]+" "+(_vars==null?"":_vars[len-1]) : "")+")";
//  }
//  public String toString(boolean verbose) {
//    if( !verbose ) return toString(); // Just the fun name& arg names
//    return toString();
//  }

  public static ASTOp get(String op) {
    if (BIN_INFIX_OPS.containsKey(op)) return BIN_INFIX_OPS.get(op);
    if (UNI_INFIX_OPS.containsKey(op)) return UNI_INFIX_OPS.get(op);
    if (isUDF(op)) return UDF_OPS.get(op);
    if (PREFIX_OPS.containsKey(op)) return PREFIX_OPS.get(op);
    throw H2O.fail("Unimplemented: Could not find the operation or function "+op);
  }
}

abstract class ASTUniOrBinOp extends ASTOp {
  ASTUniOrBinOp(String[] vars) { super(vars); }
  double op( double d ) { throw H2O.fail(); }
  double op(double d0, double d1) { throw H2O.fail(); }
  String op( String s0, double d1 ) { throw H2O.fail(); }
  String op( double d0, String s1 ) { throw H2O.fail(); }
  String op( String s0, String s1 ) { throw H2O.fail(); }
}

abstract class ASTUniOp extends ASTUniOrBinOp {
  ASTUniOp() { super(VARS1); }
  protected ASTUniOp( String[] vars) { super(vars); }
  ASTUniOp parse_impl(Exec E) {
    if (!E.hasNext()) throw new IllegalArgumentException("End of input unexpected. Badly formed AST.");
    AST arg = E.parse();
    if (arg instanceof ASTId) arg = Env.staticLookup((ASTId)arg);
    ASTUniOp res = (ASTUniOp) clone();
    res._asts = new AST[]{arg};
    return res;
  }

  @Override void exec(Env e, AST arg1, AST[] args) {
    if (args != null) throw new IllegalArgumentException("Too many arguments passed to `"+opStr()+"`");
    arg1.exec(e);
    if (e.isAry()) e._global._frames.put(Key.make().toString(), e.peekAry());
    apply(e);
  }

  @Override void apply(Env env) {
    // Expect we can broadcast across all functions as needed.
    if( env.isNum() ) { env.push(new ValNum(op(env.popDbl()))); return; }
//    if( env.isStr() ) { env.push(new ASTString(op(env.popStr()))); return; }
    Frame fr = env.popAry();
    final ASTUniOp uni = this;  // Final 'this' so can use in closure
    Frame fr2 = new MRTask() {
      @Override public void map( Chunk[] chks, NewChunk[] nchks ) {
        for( int i=0; i<nchks.length; i++ ) {
          NewChunk n =nchks[i];
          Chunk c = chks[i];
          int rlen = c._len;
          if (c.vec().isEnum() || c.vec().isUUID() || c.vec().isString()) {
            for (int r = 0; r <rlen;r++) n.addNum(Double.NaN);
          } else {
            for( int r=0; r<rlen; r++ )
              n.addNum(uni.op(c.atd(r)));
          }
        }
      }
    }.doAll(fr.numCols(),fr).outputFrame(fr._names, null);
    env.pushAry(fr2);
  }
}

abstract class ASTUniPrefixOp extends ASTUniOp {
  ASTUniPrefixOp( ) { super(); }
  ASTUniPrefixOp( String[] vars) { super(vars); }
}

class ASTCos  extends ASTUniPrefixOp { @Override String opStr(){ return "cos";  } @Override ASTOp make() {return new ASTCos ();} @Override double op(double d) { return Math.cos(d);}}
class ASTSin  extends ASTUniPrefixOp { @Override String opStr(){ return "sin";  } @Override ASTOp make() {return new ASTSin ();} @Override double op(double d) { return Math.sin(d);}}
class ASTTan  extends ASTUniPrefixOp { @Override String opStr(){ return "tan";  } @Override ASTOp make() {return new ASTTan ();} @Override double op(double d) { return Math.tan(d);}}
class ASTACos extends ASTUniPrefixOp { @Override String opStr(){ return "acos"; } @Override ASTOp make() {return new ASTACos();} @Override double op(double d) { return Math.acos(d);}}
class ASTASin extends ASTUniPrefixOp { @Override String opStr(){ return "asin"; } @Override ASTOp make() {return new ASTASin();} @Override double op(double d) { return Math.asin(d);}}
class ASTATan extends ASTUniPrefixOp { @Override String opStr(){ return "atan"; } @Override ASTOp make() {return new ASTATan();} @Override double op(double d) { return Math.atan(d);}}
class ASTCosh extends ASTUniPrefixOp { @Override String opStr(){ return "cosh"; } @Override ASTOp make() {return new ASTCosh ();} @Override double op(double d) { return Math.cosh(d);}}
class ASTSinh extends ASTUniPrefixOp { @Override String opStr(){ return "sinh"; } @Override ASTOp make() {return new ASTSinh ();} @Override double op(double d) { return Math.sinh(d);}}
class ASTTanh extends ASTUniPrefixOp { @Override String opStr(){ return "tanh"; } @Override ASTOp make() {return new ASTTanh ();} @Override double op(double d) { return Math.tanh(d);}}
class ASTACosh extends ASTUniPrefixOp { @Override String opStr(){ return "acosh"; } @Override ASTOp make() {return new ASTACosh ();} @Override double op(double d) { return FastMath.acosh(d);}}
class ASTASinh extends ASTUniPrefixOp { @Override String opStr(){ return "asinh"; } @Override ASTOp make() {return new ASTASinh ();} @Override double op(double d) { return FastMath.asinh(d);}}
class ASTATanh extends ASTUniPrefixOp { @Override String opStr(){ return "atanh"; } @Override ASTOp make() {return new ASTATanh ();} @Override double op(double d) { return FastMath.atanh(d);}}
class ASTCosPi extends ASTUniPrefixOp { @Override String opStr(){ return "cospi"; } @Override ASTOp make() {return new ASTCosPi ();} @Override double op(double d) { return Math.cos(Math.PI*d);}}
class ASTSinPi extends ASTUniPrefixOp { @Override String opStr(){ return "sinpi"; } @Override ASTOp make() {return new ASTSinPi ();} @Override double op(double d) { return Math.sin(Math.PI*d);}}
class ASTTanPi extends ASTUniPrefixOp { @Override String opStr(){ return "tanpi"; } @Override ASTOp make() {return new ASTTanPi ();} @Override double op(double d) { return Math.tan(Math.PI*d);}}
class ASTAbs  extends ASTUniPrefixOp { @Override String opStr(){ return "abs";  } @Override ASTOp make() {return new ASTAbs ();} @Override double op(double d) { return Math.abs(d);}}
class ASTSgn  extends ASTUniPrefixOp { @Override String opStr(){ return "sign" ; } @Override ASTOp make() {return new ASTSgn ();} @Override double op(double d) { return Math.signum(d);}}
class ASTSqrt extends ASTUniPrefixOp { @Override String opStr(){ return "sqrt"; } @Override ASTOp make() {return new ASTSqrt();} @Override double op(double d) { return Math.sqrt(d);}}
class ASTTrun extends ASTUniPrefixOp { @Override String opStr(){ return "trunc"; } @Override ASTOp make() {return new ASTTrun();} @Override double op(double d) { return d>=0?Math.floor(d):Math.ceil(d);}}
class ASTCeil extends ASTUniPrefixOp { @Override String opStr(){ return "ceiling"; } @Override ASTOp make() {return new ASTCeil();} @Override double op(double d) { return Math.ceil(d);}}
class ASTFlr  extends ASTUniPrefixOp { @Override String opStr(){ return "floor";} @Override ASTOp make() {return new ASTFlr ();} @Override double op(double d) { return Math.floor(d);}}
class ASTLog  extends ASTUniPrefixOp { @Override String opStr(){ return "log";  } @Override ASTOp make() {return new ASTLog ();} @Override double op(double d) { return Math.log(d);}}
class ASTLog10  extends ASTUniPrefixOp { @Override String opStr(){ return "log10";  } @Override ASTOp make() {return new ASTLog10 ();} @Override double op(double d) { return Math.log10(d);}}
class ASTLog2  extends ASTUniPrefixOp { @Override String opStr(){ return "log2";  } @Override ASTOp make() {return new ASTLog2 ();} @Override double op(double d) { return Math.log(d)/Math.log(2);}}
class ASTLog1p  extends ASTUniPrefixOp { @Override String opStr(){ return "log1p";  } @Override ASTOp make() {return new ASTLog1p ();} @Override double op(double d) { return Math.log1p(d);}}
class ASTExp  extends ASTUniPrefixOp { @Override String opStr(){ return "exp";  } @Override ASTOp make() {return new ASTExp ();} @Override double op(double d) { return Math.exp(d);}}
class ASTExpm1  extends ASTUniPrefixOp { @Override String opStr(){ return "expm1";  } @Override ASTOp make() {return new ASTExpm1 ();} @Override double op(double d) { return Math.expm1(d);}}
class ASTGamma  extends ASTUniPrefixOp { @Override String opStr(){ return "gamma";  } @Override ASTOp make() {return new ASTGamma ();} @Override double op(double d) {  return Gamma.gamma(d);}}
class ASTLGamma extends ASTUniPrefixOp { @Override String opStr(){ return "lgamma"; } @Override ASTOp make() {return new ASTLGamma ();} @Override double op(double d) { return Gamma.logGamma(d);}}
class ASTDiGamma  extends ASTUniPrefixOp { @Override String opStr(){ return "digamma";  } @Override ASTOp make() {return new ASTDiGamma ();} @Override double op(double d) {  return Gamma.digamma(d);}}
class ASTTriGamma  extends ASTUniPrefixOp { @Override String opStr(){ return "trigamma";  } @Override ASTOp make() {return new ASTTriGamma ();} @Override double op(double d) {  return Gamma.trigamma(d);}}

class ASTIsNA extends ASTUniPrefixOp { @Override String opStr(){ return "is.na";} @Override ASTOp make() { return new ASTIsNA();} @Override double op(double d) { return Double.isNaN(d)?1:0;}
  @Override void apply(Env env) {
    // Expect we can broadcast across all functions as needed.
    if( env.isNum() ) { env.push(new ValNum(op(env.popDbl()))); return; }
    Frame fr = env.popAry();
    Frame fr2 = new MRTask() {
      @Override public void map( Chunk chks[], NewChunk nchks[] ) {
        for( int i=0; i<nchks.length; i++ ) {
          NewChunk n = nchks[i];
          Chunk c = chks[i];
          int rlen = c._len;
          for( int r=0; r<rlen; r++ )
            n.addNum( c.isNA(r) ? 1 : 0);
        }
      }
    }.doAll(fr.numCols(),fr).outputFrame(Key.make(), fr._names, null);
    env.pushAry(fr2);
  }
}

class ASTasDate extends ASTUniPrefixOp {
  protected static String _format;
  ASTasDate() { super(new String[]{"as.Date", "x", "format"}); }
  @Override String opStr() { return "as.Date"; }
  @Override ASTOp make() {return new ASTasDate();}
  @Override ASTasDate parse_impl(Exec E) {
    AST ast = E.parse();
    if (ast instanceof ASTId) ast = Env.staticLookup((ASTId)ast);
    try {
      _format = ((ASTString)E.skipWS().parse())._s;
    } catch (ClassCastException e) {
      throw new IllegalArgumentException("`format` must be a string.");
    }
    ASTasDate res = (ASTasDate) clone();
    res._asts = new AST[]{ast};
    return res;
  }
  @Override void apply(Env env) {
    final String format = _format;
    if (format.isEmpty()) throw new IllegalArgumentException("as.Date requires a non-empty format string");
    // check the format string more?

    Frame fr = env.popAry();

    if( fr.vecs().length != 1 || !(fr.vecs()[0].isEnum() || fr.vecs()[0].isString()))
      throw new IllegalArgumentException("as.Date requires a single column of factors or strings");

    Frame fr2 = new MRTask() {
      @Override public void map( Chunk chks[], NewChunk nchks[] ) {
        //done on each node in lieu of rewriting DateTimeFormatter as Iced
        final boolean isStr = chks[0] instanceof CStrChunk;
        String date = null;
        DateTimeFormatter dtf = ParseTime.forStrptimePattern(format).withZone(ParseTime.getTimezone());
        for( int i=0; i<nchks.length; i++ ) {
          NewChunk n =nchks[i];
          Chunk c = chks[i];
          int rlen = c._len;
          for( int r=0; r<rlen; r++ ) {
            if (!c.isNA(r)) {
              if (isStr) date = c.atStr(new ValueString(), r).toString();
              else date = c.vec().domain()[(int)c.atd(r)];
              n.addNum(DateTime.parse(date, dtf).getMillis(), 0);
            } else n.addNA();
          }
        }
      }
    }.doAll(fr.numCols(),fr).outputFrame(fr._names, null);
    env.pushAry(fr2);
  }
}

class ASTRound extends ASTUniPrefixOp {
  int _digits = 0;
  @Override String opStr() { return "round"; }
  ASTRound() { super(new String[]{"round", "x", "digits"}); }
  @Override ASTRound parse_impl(Exec E) {
    // Get the ary
    if (!E.hasNext()) throw new IllegalArgumentException("End of input unexpected. Badly formed AST.");
    AST ary = E.parse();
    if (ary instanceof ASTId) ary = Env.staticLookup((ASTId)ary);
    // Get the digits
    if (!(E.skipWS().hasNext())) throw new IllegalArgumentException("End of input unexpected. Badly formed AST.");
    try {
      _digits = (int) ((ASTNum) (E.parse())).dbl();
    } catch (ClassCastException e) {
      e.printStackTrace();
      throw new IllegalArgumentException("Expected a number for `digits` argument.");
    }
    ASTRound res = (ASTRound) clone();
    res._asts = new AST[]{ary};
    return res;
  }
  @Override ASTOp make() { return new ASTRound(); }
  @Override void apply(Env env) {
    final int digits = _digits;
    if(env.isAry()) {
      Frame fr = env.popAry();
      for(int i = 0; i < fr.vecs().length; i++) {
        if(fr.vecs()[i].isEnum())
          throw new IllegalArgumentException("Non-numeric column " + String.valueOf(i+1) + " in data frame");
      }
      Frame fr2 = new MRTask() {
        @Override public void map(Chunk chks[], NewChunk nchks[]) {
          for(int i = 0; i < nchks.length; i++) {
            NewChunk n = nchks[i];
            Chunk c = chks[i];
            int rlen = c._len;
            for(int r = 0; r < rlen; r++)
              n.addNum(roundDigits(c.atd(r),digits));
          }
        }
      }.doAll(fr.numCols(),fr).outputFrame(fr.names(),fr.domains());
      env.pushAry(fr2);
    }
    else
      env.push(new ValNum(roundDigits(env.popDbl(), digits)));
  }

  // e.g.: floor(2.676*100 + 0.5) / 100 => 2.68
  static double roundDigits(double x, int digits) {
    if(Double.isNaN(x)) return x;
    double sgn = x < 0 ? -1 : 1;
    x = Math.abs(x);
    double power_of_10 = (int)Math.pow(10, digits);
    return sgn*(digits == 0
            // go to the even digit
            ? (x % 1 >= 0.5 && !(Math.floor(x)%2==0))
              ? Math.ceil(x)
              : Math.floor(x)
            : Math.floor(x * power_of_10 + 0.5) / power_of_10);
  }
}

class ASTSignif extends ASTUniPrefixOp {
  int _digits = 6;  // R default
  @Override String opStr() { return "signif"; }
  ASTSignif() { super(new String[]{"signif", "x", "digits"}); }
  @Override ASTSignif parse_impl(Exec E) {
    // Get the ary
    AST ary = E.parse();
    if (ary instanceof ASTId) ary = Env.staticLookup((ASTId)ary);
    // Get the digits
    try {
      _digits = (int) ((ASTNum) (E.parse())).dbl();
    } catch (ClassCastException e) {
      e.printStackTrace();
      throw new IllegalArgumentException("Expected a double for `digits` argument.");
    }
    ASTSignif res = (ASTSignif) clone();
    res._asts = new AST[]{ary};
    return res;
  }
  @Override ASTOp make() { return new ASTSignif(); }
  @Override void apply(Env env) {
    final int digits = _digits;
    if(digits < 0)
      throw new IllegalArgumentException("Error in signif: argument digits must be a non-negative integer");

    if(env.isAry()) {
      Frame fr = env.popAry();
      for(int i = 0; i < fr.vecs().length; i++) {
        if(fr.vecs()[i].isEnum())
          throw new IllegalArgumentException("Non-numeric column " + String.valueOf(i+1) + " in data frame");
      }
      Frame fr2 = new MRTask() {
        @Override public void map(Chunk chks[], NewChunk nchks[]) {
          for(int i = 0; i < nchks.length; i++) {
            NewChunk n = nchks[i];
            Chunk c = chks[i];
            int rlen = c._len;
            for(int r = 0; r < rlen; r++)
              n.addNum(signifDigits(c.atd(r),digits));
          }
        }
      }.doAll(fr.numCols(),fr).outputFrame(fr.names(),fr.domains());
      env.pushAry(fr2);
    }
    else
      env.push(new ValNum(signifDigits(env.popDbl(), digits)));
  }
  static double signifDigits(double x, int digits) {
    if(Double.isNaN(x)) return x;
    BigDecimal bd = new BigDecimal(x);
    bd = bd.round(new MathContext(digits, RoundingMode.HALF_EVEN));
    return bd.doubleValue();
  }
}

class ASTNrow extends ASTUniPrefixOp {
  public ASTNrow() { super(VARS1); }
  @Override String opStr() { return "nrow"; }
  @Override ASTOp make() {return new ASTNrow();}
  @Override void apply(Env env) {
    Frame fr = env.popAry();
    double d = fr.numRows();
    env.push(new ValNum(d));
  }
}

class ASTNcol extends ASTUniPrefixOp {
  ASTNcol() { super(VARS1); }
  @Override String opStr() { return "ncol"; }
  @Override ASTOp make() {return new ASTNcol();}
  @Override void apply(Env env) {
    Frame fr = env.popAry();
    double d = fr.numCols();
    env.push(new ValNum(d));
  }
}

class ASTLength extends ASTUniPrefixOp {
  ASTLength() { super(VARS1); }
  @Override String opStr() { return "length"; }
  @Override ASTOp make() { return new ASTLength(); }
  @Override void apply(Env env) {
    Frame fr = env.popAry();
    double d = fr.numCols() == 1 ? fr.numRows() : fr.numCols();
//    env.cleanup(fr);
//    env.clean();
    env.push(new ValNum(d));
  }
}

class ASTIsFactor extends ASTUniPrefixOp {
  ASTIsFactor() { super(VARS1); }
  @Override String opStr() { return "is.factor"; }
  @Override ASTOp make() {return new ASTIsFactor();}
  @Override void apply(Env env) {
    Frame fr = env.popAry();
    String res = "FALSE";
    if (fr.numCols() != 1) throw new IllegalArgumentException("is.factor applies to a single column.");
    if (fr.anyVec().isEnum()) res = "TRUE";
    env.push(new ValStr(res));
  }
}

// Added to facilitate Runit testing
class ASTAnyFactor extends ASTUniPrefixOp {
  ASTAnyFactor() { super(VARS1);}
  @Override String opStr() { return "any.factor"; }
  @Override ASTOp make() {return new ASTAnyFactor();}
  @Override void apply(Env env) {
    Frame fr = env.popAry();
    String res = "FALSE";
    for (int i = 0; i < fr.vecs().length; ++i)
      if (fr.vecs()[i].isEnum()) { res = "TRUE"; break; }
    env.push(new ValStr(res));
  }
}

class ASTCanBeCoercedToLogical extends ASTUniPrefixOp {
  ASTCanBeCoercedToLogical() { super(VARS1); }
  @Override String opStr() { return "canBeCoercedToLogical"; }
  @Override ASTOp make() {return new ASTCanBeCoercedToLogical();}
  @Override void apply(Env env) {
    Frame fr = env.popAry();
    String res = "FALSE";
    Vec[] v = fr.vecs();
    for (Vec aV : v)
      if (aV.isInt())
        if (aV.min() == 0 && aV.max() == 1) { res = "TRUE"; break; }
    env.push(new ValStr(res));
  }
}

class ASTAnyNA extends ASTUniPrefixOp {
  ASTAnyNA() { super(VARS1); }
  @Override String opStr() { return "any.na"; }
  @Override ASTOp make() {return new ASTAnyNA();}
  @Override void apply(Env env) {
    Frame fr = env.popAry();
    String res = "FALSE";
    for (int i = 0; i < fr.vecs().length; ++i)
      if (fr.vecs()[i].naCnt() > 0) { res = "TRUE"; break; }
    env.push(new ValStr(res));
  }
}

//class ASTIsTRUE extends ASTUniPrefixOp {
//  ASTIsTRUE() {super(VARS1,new Type[]{Type.DBL,Type.unbound()});}
//  @Override String opStr() { return "isTRUE"; }
//  @Override ASTOp make() {return new ASTIsTRUE();}  // to make sure fcn get bound at each new context
//  @Override void apply(Env env, int argcnt, ASTApply apply) {
//    double res = env.isDbl() && env.popDbl()==1.0 ? 1:0;
//    env.pop();
//    env.poppush(res);
//  }
//}

class ASTScale extends ASTUniPrefixOp {
  boolean _center;
  double[] _centers;
  boolean _scale;
  double[] _scales;
  ASTScale() { super(new String[]{"ary", "center", "scale"});}
  @Override String opStr() { return "scale"; }
  @Override ASTOp make() {return new ASTScale();}
  ASTScale parse_impl(Exec E) {
    AST ary = E.parse();
    if (ary instanceof ASTId) ary = Env.staticLookup((ASTId)ary);
    parseArg(E, true);  // centers parse
    parseArg(E, false); // scales parse
    ASTScale res = (ASTScale) clone();
    res._asts = new AST[]{ary};
    return res;
  }
  private void parseArg(Exec E, boolean center) {
    if (center) {
      if (!E.skipWS().hasNext()) throw new IllegalArgumentException("End of input unexpected. Badly formed AST.");
      String[] centers = E.peek() == '{' ? E.xpeek('{').parseString('}').split(";") : null;
      if (centers == null) {
        // means `center` is boolean
        AST a;
        try {
          a = E._env.lookup((ASTId) E.skipWS().parse());
        } catch (ClassCastException e) {
          e.printStackTrace();
          throw new IllegalArgumentException("Expected to get an ASTId. Badly formed AST.");
        }
        try {
          _center = ((ASTNum) a).dbl() == 1;
          _centers = null;
        } catch (ClassCastException e) {
          e.printStackTrace();
          throw new IllegalArgumentException("Expected to get a number for the `center` argument.");
        }
      } else {
        for (int i = 0; i < centers.length; ++i) centers[i] = centers[i].replace("\"", "").replace("\'", "");
        _centers = new double[centers.length];
        for (int i = 0; i < centers.length; ++i) _centers[i] = Double.valueOf(centers[i]);
      }
    } else {
      if (!E.skipWS().hasNext()) throw new IllegalArgumentException("End of input unexpected. Badly formed AST.");
      String[] centers = E.peek() == '{' ? E.xpeek('{').parseString('}').split(";") : null;
      if (centers == null) {
        // means `scale` is boolean
        AST a;
        try {
          a = E._env.lookup((ASTId) E.skipWS().parse());
        } catch (ClassCastException e) {
          e.printStackTrace();
          throw new IllegalArgumentException("Expected to get an ASTId. Badly formed AST.");
        }
        try {
          _scale = ((ASTNum) a).dbl() == 1;
          _scales = null;
        } catch (ClassCastException e) {
          e.printStackTrace();
          throw new IllegalArgumentException("Expected to get a number for the `scale` argument.");
        }
      } else {
        for (int i = 0; i < centers.length; ++i) centers[i] = centers[i].replace("\"", "").replace("\'", "");
        _scales = new double[centers.length];
        for (int i = 0; i < centers.length; ++i) _scales[i] = Double.valueOf(centers[i]);
      }
    }
  }

  @Override void apply(Env env) {
    Frame fr = env.popAry();
    for (int i = 0; i < fr.numCols(); ++i) if (fr.vecs()[i].isEnum()) throw new IllegalArgumentException(("All columns must be numeric."));
    if (!(_centers == null) && _centers.length != fr.numCols()) throw new IllegalArgumentException("`centers` must be logical or have length equal to the number of columns in the dataset.");
    if (!(_scales  == null) && _scales.length  != fr.numCols()) throw new IllegalArgumentException("`scales` must be logical or have length equal to the number of columns in the dataset.");
    final boolean use_mean = _centers == null && _center;
    final double[] centers = _centers;
    final boolean use_sig  = _scales == null && _scale;
    final boolean use_rms  = !use_mean && _scale;
    final double[] scales  = _scales;
    if (!_center && !_scale && (_centers == null) && (_scales == null)) {
      //nothing to do, return the frame as is
      env.pushAry(fr);
      return;
    }

    boolean doCenter = use_mean || _centers != null;
    boolean doScale  = use_sig || use_rms || _scales != null;

    Frame centered = new Frame(fr);
    if (doCenter) {
      centered = new MRTask() {
        @Override
        public void map(Chunk[] cs, NewChunk[] ncs) {
          int rows = cs[0]._len;
          int cols = cs.length;
          for (int r = 0; r < rows; ++r)
            for (int c = 0; c < cols; ++c) {
              double numer = cs[c].atd(r) - (use_mean
                      ? cs[c].vec().mean()
                      : centers == null ? 0 : centers[c]);
              ncs[c].addNum(numer);
            }
        }
      }.doAll(fr.numCols(), fr).outputFrame(fr.names(), fr.domains());
    }

    double[] rms_vals = null;
    if (use_rms) {
      rms_vals = new double[fr.numCols()];
      double nrows = fr.numRows();
      for (int i = 0; i < rms_vals.length; ++i) {
        Vec v = centered.vecs()[i];
        ASTVar.CovarTask t = new ASTVar.CovarTask(0,0).doAll(new Frame(v,v));
        rms_vals[i] = Math.sqrt(t._ss / (nrows - 1));
      }
    }
    final double[] rms = rms_vals;

    Frame scaled = new Frame(centered);
    if (doScale) {
      scaled = new MRTask() {
        @Override
        public void map(Chunk[] cs, NewChunk[] ncs) {
          int rows = cs[0]._len;
          int cols = cs.length;
          for (int r = 0; r < rows; ++r)
            for (int c = 0; c < cols; ++c) {
              double denom = cs[c].atd(r) / (use_rms
                      ? rms[c] : use_sig ? cs[c].vec().sigma()
                      : scales == null ? 1 : scales[c]);
              ncs[c].addNum(denom);
            }
        }
      }.doAll(centered.numCols(), centered).outputFrame(centered.names(), centered.domains());
    }
    env.pushAry(scaled);
  }
}

abstract class ASTTimeOp extends ASTUniPrefixOp {
  ASTTimeOp() { super(VARS1); }
  // Override for e.g. month and day-of-week
  protected String[][] factors() { return null; }
  @Override ASTTimeOp parse_impl(Exec E) {
    AST arg = E.parse();
    if (arg instanceof ASTId) arg = Env.staticLookup((ASTId)arg);
    ASTTimeOp res = (ASTTimeOp) clone();
    res._asts = new AST[]{arg};
    return res;
  }

  abstract long op( MutableDateTime dt );

  @Override void apply(Env env) {
    // Single instance of MDT for the single call
    if( !env.isAry() ) {        // Single point
      double d = env.peekDbl();
      if( !Double.isNaN(d) ) d = op(new MutableDateTime((long)d));
      env.poppush(1, new ValNum(d));
      return;
    }
    // Whole column call
    Frame fr = env.peekAry();
    final ASTTimeOp uni = this;
    Frame fr2 = new MRTask() {
      @Override public void map( Chunk chks[], NewChunk nchks[] ) {
        MutableDateTime dt = new MutableDateTime(0);
        for( int i=0; i<nchks.length; i++ ) {
          NewChunk n =nchks[i];
          Chunk c = chks[i];
          int rlen = c._len;
          for( int r=0; r<rlen; r++ ) {
            double d = c.atd(r);
            if( !Double.isNaN(d) ) {
              dt.setMillis((long)d);
              d = uni.op(dt);
            }
            n.addNum(d);
          }
        }
      }
    }.doAll(fr.numCols(),fr).outputFrame(fr._names, factors());
    env.poppush(1, new ValFrame(fr2));
  }
}
//
class ASTYear  extends ASTTimeOp { @Override String opStr(){ return "year" ; } @Override ASTOp make() {return new ASTYear  ();} @Override long op(MutableDateTime dt) { return dt.getYear();}}
class ASTDay   extends ASTTimeOp { @Override String opStr(){ return "day"  ; } @Override ASTOp make() {return new ASTDay   ();} @Override long op(MutableDateTime dt) { return dt.getDayOfMonth();}}
class ASTHour  extends ASTTimeOp { @Override String opStr(){ return "hour" ; } @Override ASTOp make() {return new ASTHour  ();} @Override long op(MutableDateTime dt) { return dt.getHourOfDay();}}
class ASTMinute extends ASTTimeOp { @Override String opStr(){return "minute";} @Override ASTOp make() {return new ASTMinute();} @Override long op(MutableDateTime dt) { return dt.getMinuteOfHour();}}
class ASTSecond extends ASTTimeOp { @Override String opStr(){return "second";} @Override ASTOp make() {return new ASTSecond();} @Override long op(MutableDateTime dt) { return dt.getSecondOfMinute();}}
class ASTMillis extends ASTTimeOp { @Override String opStr(){return "millis";} @Override ASTOp make() {return new ASTMillis();} @Override long op(MutableDateTime dt) { return dt.getMillisOfSecond();}}
<<<<<<< HEAD
class ASTMonth extends ASTTimeOp {
  static private final String[][] FACTORS = new String[][]{{"Jan","Feb","Mar","Apr","May","Jun","Jul","Aug","Sep","Oct","Nov","Dec"}};
  @Override protected String[][] factors() { return FACTORS; }
  @Override String opStr(){ return "month"; }
  @Override ASTOp make() {return new ASTMonth ();}
  @Override long op(MutableDateTime dt) { return dt.getMonthOfYear()-1;}
}
class ASTDayOfWeek extends ASTTimeOp {
=======
class ASTMonth extends ASTTimeOp { @Override String opStr(){ return "month"; } @Override ASTOp make() {return new ASTMonth ();} @Override long op(MutableDateTime dt) { return dt.getMonthOfYear()-1;}}

class ASTDayOfWeek extends ASTTimeOp { 
>>>>>>> 3adfffae
  static private final String[][] FACTORS = new String[][]{{"Mon","Tue","Wed","Thu","Fri","Sat","Sun"}}; // Order comes from Joda
  @Override protected String[][] factors() { return FACTORS; }
  @Override String opStr(){ return "dayOfWeek"; }
  @Override ASTOp make() {return new ASTDayOfWeek();}
  @Override long op(MutableDateTime dt) { return dt.getDayOfWeek()-1;}
}

// Convert year, month, day, hour, minute, sec, msec to Unix epoch time
class ASTMktime extends ASTUniPrefixOp {
  ASTMktime() { super(new String[]{"","year","month","day","hour","minute","second","msec"}); }
  @Override String opStr() { return "mktime"; }
  @Override ASTMktime make() {return new ASTMktime();}
  @Override ASTMktime parse_impl(Exec E) {
    AST yr = E.parse();  if( yr instanceof ASTId) yr = Env.staticLookup((ASTId)yr);
    AST mo = E.parse();  if( mo instanceof ASTId) mo = Env.staticLookup((ASTId)mo);
    AST dy = E.parse();  if( dy instanceof ASTId) dy = Env.staticLookup((ASTId)dy);
    AST hr = E.parse();  if( hr instanceof ASTId) hr = Env.staticLookup((ASTId)hr);
    AST mi = E.parse();  if( mi instanceof ASTId) mi = Env.staticLookup((ASTId)mi);
    AST se = E.parse();  if( se instanceof ASTId) se = Env.staticLookup((ASTId)se);
    AST ms = E.parse();  if( ms instanceof ASTId) ms = Env.staticLookup((ASTId)ms);
    ASTMktime res = (ASTMktime) clone();
    res._asts = new AST[]{yr,mo,dy,hr,mi,se,ms};
    return res;
  }

  @Override void apply(Env env) {
    // Seven args, all required.  See if any are arrays.
    Frame fs[] = new Frame[7];
    int   is[] = new int  [7];
    Frame x = null;             // Sample frame (for auto-expanding constants)
    for( int i=0; i<7; i++ )
      if( env.peekType()==Env.ARY ) fs[i] = x = env.popAry();
      else                          is[i] =(int)env.popDbl();

    if( x==null ) {                            // Single point
      long msec = new MutableDateTime(is[6],   // year
                                      is[5]+1, // month
                                      is[4]+1, // day
                                      is[3],   // hour
                                      is[2],   // minute
                                      is[1],   // second
                                      is[0])   // msec
        .getMillis();
      env.poppush(1, new ValNum(msec));
      return;
    }

    // Make constant Vecs for the constant args.  Commonly, they'll all be zero
    Vec vecs[] = new Vec[7];
    for( int i=0; i<7; i++ ) {
      if( fs[i] == null ) {
        vecs[i] = x.anyVec().makeCon(is[i]);
      } else {
        if( fs[i].numCols() != 1 ) throw new IllegalArgumentException("Expect single column");
        vecs[i] = fs[i].anyVec();
      }
    }

    // Convert whole column to epoch msec
    Frame fr2 = new MRTask() {
      @Override public void map( Chunk chks[], NewChunk nchks[] ) {
        MutableDateTime dt = new MutableDateTime(0);
        NewChunk n = nchks[0];
        int rlen = chks[0]._len;
        for( int r=0; r<rlen; r++ ) {
          dt.setDateTime((int)chks[6].at8(r),  // year
                         (int)chks[5].at8(r)+1,// month
                         (int)chks[4].at8(r)+1,// day
                         (int)chks[3].at8(r),  // hour
                         (int)chks[2].at8(r),  // minute
                         (int)chks[1].at8(r),  // second
                         (int)chks[0].at8(r)); // msec
          n.addNum(dt.getMillis());
        }
      }
      }.doAll(1,vecs).outputFrame(new String[]{"msec"},null);
    env.poppush(1, new ValFrame(fr2));
  }
}

//
//// Finite backward difference for user-specified lag
//// http://en.wikipedia.org/wiki/Finite_difference
//class ASTDiff extends ASTOp {
//  ASTDiff() { super(new String[]{"diff", "x", "lag", "differences"},
//          new Type[]{Type.ARY, Type.ARY, Type.DBL, Type.DBL},
//          OPF_PREFIX,
//          OPP_PREFIX,
//          OPA_RIGHT); }
//  @Override String opStr() { return "diff"; }
//  @Override ASTOp make() {return new ASTDiff();}
//  @Override void apply(Env env, int argcnt, ASTApply apply) {
//    final int diffs = (int)env.popDbl();
//    if(diffs < 0) throw new IllegalArgumentException("differences must be an integer >= 1");
//    final int lag = (int)env.popDbl();
//    if(lag < 0) throw new IllegalArgumentException("lag must be an integer >= 1");
//
//    Frame fr = env.popAry();
//    String skey = env.key();
//    if(fr.vecs().length != 1 || fr.vecs()[0].isEnum())
//      throw new IllegalArgumentException("diff takes a single numeric column vector");
//
//    Frame fr2 = new MRTask() {
//      @Override public void map(Chunk chk, NewChunk nchk) {
//        int rstart = (int)(diffs*lag - chk._start);
//        if(rstart > chk._len) return;
//        rstart = Math.max(0, rstart);
//
//        // Formula: \Delta_h^n x_t = \sum_{i=0}^n (-1)^i*\binom{n}{k}*x_{t-i*h}
//        for(int r = rstart; r < chk._len; r++) {
//          double x = chk.atd(r);
//          long row = chk._start + r;
//
//          for(int i = 1; i <= diffs; i++) {
//            double x_lag = chk.at_slow(row - i*lag);
//            double coef = ArithmeticUtils.binomialCoefficient(diffs, i);
//            x += (i % 2 == 0) ? coef*x_lag : -coef*x_lag;
//          }
//          nchk.addNum(x);
//        }
//      }
//    }.doAll(1,fr).outputFrame(fr.names(), fr.domains());
//    env.subRef(fr, skey);
//    env.pop();
//    env.push(fr2);
//  }
//}


/**
 *  ASTBinOp: E x E -&gt; E
 *
 *  This covers the class of operations that produce an array, scalar, or string from the cartesian product
 *  of the set E = {x | x is a string, scalar, or array}.
 */
abstract class ASTBinOp extends ASTUniOrBinOp {

  ASTBinOp() { super(VARS2); } // binary ops are infix ops

  ASTBinOp parse_impl(Exec E) {
    AST l = E.parse();
    if (l instanceof ASTId) l = Env.staticLookup((ASTId)l);
    AST r = E.parse();
    if (r instanceof ASTId) r = Env.staticLookup((ASTId)r);
    ASTBinOp res = (ASTBinOp) clone();
    res._asts = new AST[]{l,r};
    return res;
  }

  @Override void apply(Env env) {
    // Expect we can broadcast across all functions as needed.
    Frame fr0 = null, fr1 = null;
    double d0=0, d1=0;
    String s0=null, s1=null;

    // Must pop ONLY twice off the stack
    int left_type = env.peekType();
    Object left = env.peek();
    int right_type = env.peekTypeAt(-1);
    Object right = env.peekAt(-1);

    // Cast the LHS of the op
    switch(left_type) {
      case Env.NUM: d0  = ((ValNum)left)._d; break;
      case Env.ARY: fr0 = ((ValFrame)left)._fr; break;
      case Env.STR: s0  = ((ValStr)left)._s; break;
      default: throw H2O.fail("Got unusable type: "+ left_type +" in binary operator "+ opStr());
    }

    // Cast the RHS of the op
    switch(right_type) {
      case Env.NUM: d1  = ((ValNum)right)._d; break;
      case Env.ARY: fr1 = ((ValFrame)right)._fr; break;
      case Env.STR: s1  = ((ValStr)right)._s; break;
      default: throw H2O.fail("Got unusable type: "+ right_type +" in binary operator "+ opStr());
    }

    // If both are doubles on the stack
    if( (fr0==null && fr1==null) && (s0==null && s1==null) ) { env.pop(); env.pop(); env.push(new ValNum(op(d0, d1))); return; }

    // One or both of the items on top of stack are Strings and neither are frames
    if( fr0==null && fr1==null) {
      env.pop(); env.pop();
      // s0 == null -> op(d0, s1)
      if (s0 == null) {
        // cast result of op if doing comparison, else combine the Strings if defined for op
        if (opStr().equals("==") || opStr().equals("!=")) env.push(new ValNum(Double.valueOf(op(d0,s1))));
        else env.push(new ValStr(op(d0,s1)));
      }
      // s1 == null -> op(s0, d1)
      else if (s1 == null) {
        // cast result of op if doing comparison, else combine the Strings if defined for op
        if (opStr().equals("==") || opStr().equals("!=")) env.push(new ValNum(Double.valueOf(op(s0,d1))));
        else env.push(new ValStr(op(s0,d1)));
      // s0 != null, s1 != null
      } else env.push(new ValStr(op(s0,s1)));
      return;
    }

    final boolean lf = fr0 != null;
    final boolean rf = fr1 != null;
    final double df0 = d0, df1 = d1;
    final String sf0 = s0, sf1 = s1;
    Frame fr;           // Do-All frame
    int ncols = 0;      // Result column count
    if( fr0 !=null ) {  // Left?
      ncols = fr0.numCols();
      if( fr1 != null ) {
        if( fr0.numCols() != fr1.numCols() ||
            fr0.numRows() != fr1.numRows() )
          throw new IllegalArgumentException("Arrays must be same size: LHS FRAME NUM ROWS/COLS: "+fr0.numRows()+"/"+fr0.numCols() +" vs RHS FRAME NUM ROWS/COLS: "+fr1.numRows()+"/"+fr1.numCols());
        fr = new Frame(fr0).add(fr1);
      } else {
        fr = new Frame(fr0);
      }
    } else {
      ncols = fr1.numCols();
      fr = new Frame(fr1);
    }
    final ASTBinOp bin = this;  // Final 'this' so can use in closure

    // Run an arbitrary binary op on one or two frames & scalars
    Frame fr2 = new MRTask() {
      @Override public void map( Chunk chks[], NewChunk nchks[] ) {
        for( int i=0; i<nchks.length; i++ ) {
          NewChunk n =nchks[i];
          int rlen = chks[0]._len;
          Chunk c0 = chks[i];
          if( (!c0.vec().isEnum() &&
                  !(lf && rf && chks[i+nchks.length].vec().isEnum())) ||
                  bin instanceof ASTEQ ||
                  bin instanceof ASTNE ) {

            // Loop over rows
            for( int ro=0; ro<rlen; ro++ ) {
              double lv=0; double rv=0; String l=null; String r=null;

              // Initialize the lhs value
              if (lf) {
                if(chks[i].vec().isUUID() || (chks[i].isNA(ro) && !bin.opStr().equals("|"))) { n.addNum(Double.NaN); continue; }
                if (chks[i].vec().isEnum()) l = chks[i].vec().domain()[(int)chks[i].atd(ro)];
                else lv = chks[i].atd(ro);
              } else if (sf0 == null) {
                if (Double.isNaN(df0) && !bin.opStr().equals("|")) { n.addNum(Double.NaN); continue; }
                lv = df0; l = null;
              } else {
                l = sf0;
              }

              // Initialize the rhs value
              if (rf) {
                if(chks[i+(lf ? nchks.length:0)].vec().isUUID() || chks[i].isNA(ro) && !bin.opStr().equals("|")) { n.addNum(Double.NaN); continue; }
                if (chks[i].vec().isEnum()) r = chks[i].vec().domain()[(int)chks[i].atd(ro)];
                else rv = chks[i+(lf ? nchks.length:0)].atd(ro);
              } else if (sf1 == null) {
                if (Double.isNaN(df1) && !bin.opStr().equals("|")) { n.addNum(Double.NaN); continue; }
                rv = df1; r= null;
              } else {
                r = sf1;
              }

              // Append the value to the chunk after applying op(lhs,rhs)
              if (l == null && r == null)
                n.addNum(bin.op(lv, rv));
              else if (l == null) n.addNum(Double.valueOf(bin.op(lv,r)));
              else if (r == null) n.addNum(Double.valueOf(bin.op(l,rv)));
              else n.addNum(Double.valueOf(bin.op(l,r)));
            }
          } else {
            for( int r=0; r<rlen; r++ )  n.addNA();
          }
        }
      }
    }.doAll(ncols,fr).outputFrame(null, (lf ? fr0 : fr1)._names,null);
    env.poppush(2, new ValFrame(fr2));
  }
  @Override public String toString() { return "("+opStr()+" "+Arrays.toString(_asts)+")"; }
}

class ASTNot  extends ASTUniPrefixOp { public ASTNot()  { super(); } @Override String opStr(){ return "!";} @Override ASTOp make() {return new ASTNot(); } @Override double op(double d) { if (Double.isNaN(d)) return Double.NaN; return d==0?1:0; } }
class ASTPlus extends ASTBinOp { public ASTPlus() { super(); } @Override String opStr(){ return "+";} @Override ASTOp make() {return new ASTPlus();}
  @Override double op(double d0, double d1) { return d0+d1;}
  @Override String op(String s0, double d1) {throw new IllegalArgumentException("Cannot add Strings.");}
  @Override String op(double d0, String s1) {throw new IllegalArgumentException("Cannot add Strings.");}
  @Override String op(String s0, String s1) {throw new IllegalArgumentException("Cannot add Strings.");}
}
class ASTSub extends ASTBinOp { public ASTSub() { super(); } @Override String opStr(){ return "-";} @Override ASTOp make() {return new ASTSub ();}
  @Override double op(double d0, double d1) { return d0-d1;}
  @Override String op(String s0, double d1) {throw new IllegalArgumentException("Cannot subtract Strings.");}
  @Override String op(double d0, String s1) {throw new IllegalArgumentException("Cannot subtract Strings.");}
  @Override String op(String s0, String s1) {throw new IllegalArgumentException("Cannot subtract Strings.");}
}
class ASTMul extends ASTBinOp { public ASTMul() { super(); } @Override String opStr(){ return "*";} @Override ASTOp make() {return new ASTMul ();}
  @Override double op(double d0, double d1) { return d0*d1;}
  @Override String op(String s0, double d1) {throw new IllegalArgumentException("Cannot multiply Strings.");}
  @Override String op(double d0, String s1) {throw new IllegalArgumentException("Cannot multiply Strings.");}
  @Override String op(String s0, String s1) {throw new IllegalArgumentException("Cannot multiply Strings.");}
}
class ASTDiv extends ASTBinOp { public ASTDiv() { super(); } @Override String opStr(){ return "/";} @Override ASTOp make() {return new ASTDiv ();}
  @Override double op(double d0, double d1) { return d0/d1;}
  @Override String op(String s0, double d1) {throw new IllegalArgumentException("Cannot divide Strings.");}
  @Override String op(double d0, String s1) {throw new IllegalArgumentException("Cannot divide Strings.");}
  @Override String op(String s0, String s1) {throw new IllegalArgumentException("Cannot divide Strings.");}
}
class ASTPow extends ASTBinOp { public ASTPow() { super(); } @Override String opStr(){ return "^"  ;} @Override ASTOp make() {return new ASTPow ();}
  @Override double op(double d0, double d1) { return Math.pow(d0,d1);}
  @Override String op(String s0, double d1) {throw new IllegalArgumentException("Cannot exponentiate Strings.");}
  @Override String op(double d0, String s1) {throw new IllegalArgumentException("Cannot exponentiate Strings.");}
  @Override String op(String s0, String s1) {throw new IllegalArgumentException("Cannot exponentiate Strings.");}
}
class ASTPow2 extends ASTBinOp { public ASTPow2() { super(); } @Override String opStr(){ return "**" ;} @Override ASTOp make() {return new ASTPow2();}
  @Override double op(double d0, double d1) { return Math.pow(d0,d1);}
  @Override String op(String s0, double d1) {throw new IllegalArgumentException("Cannot exponentiate Strings.");}
  @Override String op(double d0, String s1) {throw new IllegalArgumentException("Cannot exponentiate Strings.");}
  @Override String op(String s0, String s1) {throw new IllegalArgumentException("Cannot exponentiate Strings.");}
}
class ASTMod extends ASTBinOp { public ASTMod() { super(); } @Override String opStr(){ return "mod"  ;} @Override ASTOp make() {return new ASTMod ();}
  @Override double op(double d0, double d1) { return d0%d1;}
  @Override String op(String s0, double d1) {throw new IllegalArgumentException("Cannot mod (%) Strings.");}
  @Override String op(double d0, String s1) {throw new IllegalArgumentException("Cannot exponentiate Strings.");}
  @Override String op(String s0, String s1) {throw new IllegalArgumentException("Cannot exponentiate Strings.");}
}
class ASTLT extends ASTBinOp { public ASTLT() { super(); } @Override String opStr(){ return "<"  ;} @Override ASTOp make() {return new ASTLT  ();}
  @Override double op(double d0, double d1) { return d0<d1 && !MathUtils.equalsWithinOneSmallUlp(d0,d1)?1:0;}
  @Override String op(String s0, double d1) {throw new IllegalArgumentException("Cannot apply '<' to Strings.");}
  @Override String op(double d0, String s1) {throw new IllegalArgumentException("Cannot apply '<' to Strings.");}
  @Override String op(String s0, String s1) {throw new IllegalArgumentException("Cannot apply '<' to Strings.");}
}
class ASTLE extends ASTBinOp { public ASTLE() { super(); } @Override String opStr(){ return "<=" ;} @Override ASTOp make() {return new ASTLE  ();}
  @Override double op(double d0, double d1) { return d0<d1 ||  MathUtils.equalsWithinOneSmallUlp(d0,d1)?1:0;}
  @Override String op(String s0, double d1) {throw new IllegalArgumentException("Cannot apply '<=' to Strings.");}
  @Override String op(double d0, String s1) {throw new IllegalArgumentException("Cannot apply '<=' to Strings.");}
  @Override String op(String s0, String s1) {throw new IllegalArgumentException("Cannot apply '<=' to Strings.");}
}
class ASTGT extends ASTBinOp { public ASTGT() { super(); } @Override String opStr(){ return ">"  ;} @Override ASTOp make() {return new ASTGT  ();}
  @Override double op(double d0, double d1) { return d0>d1 && !MathUtils.equalsWithinOneSmallUlp(d0,d1)?1:0;}
  @Override String op(String s0, double d1) {throw new IllegalArgumentException("Cannot apply '>' to Strings.");}
  @Override String op(double d0, String s1) {throw new IllegalArgumentException("Cannot apply '>' to Strings.");}
  @Override String op(String s0, String s1) {throw new IllegalArgumentException("Cannot apply '>' to Strings.");}
}
class ASTGE extends ASTBinOp { public ASTGE() { super(); } @Override String opStr(){ return ">=" ;} @Override ASTOp make() {return new ASTGE  ();}
  @Override double op(double d0, double d1) { return d0>d1 ||  MathUtils.equalsWithinOneSmallUlp(d0,d1)?1:0;}
  @Override String op(String s0, double d1) {throw new IllegalArgumentException("Cannot apply '>=' to Strings.");}
  @Override String op(double d0, String s1) {throw new IllegalArgumentException("Cannot apply '>=' to Strings.");}
  @Override String op(String s0, String s1) {throw new IllegalArgumentException("Cannot apply '>=' to Strings.");}
}
class ASTEQ extends ASTBinOp { public ASTEQ() { super(); } @Override String opStr(){ return "==" ;} @Override ASTOp make() {return new ASTEQ  ();}
  @Override double op(double d0, double d1) { return MathUtils.equalsWithinOneSmallUlp(d0,d1)?1:0;}
  @Override String op(String s0, double d1) { return s0.equals(Double.toString(d1)) ? "1.0" : "0.0"; }
  @Override String op(double d0, String s1) { return (Double.toString(d0)).equals(s1) ? "1.0" : "0.0";}
  @Override String op(String s0, String s1) { return s0.equals(s1) ? "1.0" : "0.0"; }
}
class ASTNE extends ASTBinOp { public ASTNE() { super(); } @Override String opStr(){ return "!=" ;} @Override ASTOp make() {return new ASTNE  ();}
  @Override double op(double d0, double d1) { return MathUtils.equalsWithinOneSmallUlp(d0,d1)?0:1;}
  @Override String op(String s0, double d1) { return !s0.equals(Double.toString(d1)) ? "1.0" : "0.0"; }
  @Override String op(double d0, String s1) { return !(Double.toString(d0)).equals(s1) ? "1.0" : "0.0";}
  @Override String op(String s0, String s1) { return !s0.equals(s1) ? "1.0" : "0.0"; }
}
class ASTLA extends ASTBinOp { public ASTLA() { super(); } @Override String opStr(){ return "&"  ;} @Override ASTOp make() {return new ASTLA  ();}
  @Override double op(double d0, double d1) { return (d0!=0 && d1!=0) ? (Double.isNaN(d0) || Double.isNaN(d1)?Double.NaN:1) :0;}
  @Override String op(String s0, double d1) {throw new IllegalArgumentException("Cannot '&' Strings.");}
  @Override String op(double d0, String s1) {throw new IllegalArgumentException("Cannot '&' Strings.");}
  @Override String op(String s0, String s1) {throw new IllegalArgumentException("Cannot '&' Strings.");}
}
class ASTLO extends ASTBinOp { public ASTLO() { super(); } @Override String opStr(){ return "|"  ;} @Override ASTOp make() {return new ASTLO  ();}
  @Override double op(double d0, double d1) {
    if (d0 == 0 && Double.isNaN(d1)) { return Double.NaN; }
    if (d1 == 0 && Double.isNaN(d0)) { return Double.NaN; }
    if (Double.isNaN(d0) && Double.isNaN(d1)) { return Double.NaN; }
    if (d0 == 0 && d1 == 0) { return 0; }
    return 1;
  }
  @Override String op(String s0, double d1) {throw new IllegalArgumentException("Cannot '|' Strings.");}
  @Override String op(double d0, String s1) {throw new IllegalArgumentException("Cannot '|' Strings.");}
  @Override String op(String s0, String s1) {throw new IllegalArgumentException("Cannot '|' Strings.");}
}

class O extends ASTOp {
  // example (O "a" "sum" "b" "null" (+ %a %b))
  // this is (O _accName _acc _elemName _elem AST)
  String _accName; // the name of the accumulator variable
  String _acc;     // the accumulator
  String _elemName; // the name of the element variable
  String _elem; // the new element, if null, then use the chunk.at(i) value.
  O() { super(null); }
  @Override String opStr() { return "O"; }
  @Override ASTOp make() { return new O(); }
  O parse_impl(Exec E) {
    _accName = E.parseString(E.peekPlus()); E.skipWS();
    _acc     = E.parseString(E.peekPlus()); E.skipWS();
    _elemName= E.parseString(E.peekPlus()); E.skipWS();
    AST elem = E.parse();
    if( elem instanceof ASTNum) _elem=""+((ASTNum)elem)._d;
    else if(elem instanceof ASTString) _elem=((ASTString)elem)._s;
    if( _elem.equals("null")) _elem=null;
    AST ast = E.parse();
    O res = (O)clone();
    res._asts = new AST[]{ast};
    return res;
  }
  @Override void apply(Env e) { }
  void exec(NonBlockingHashMap<String,Val> m, Chunk c, int row) {
    Env e = (new Env(null)).capture();
    Val v = m.get(_acc);
    // if v is not null use the type, otherwise use the type of the elem!
    if( v!=null ) e._local.put(_accName, v.type(), v.value());
    int t=Env.NULL;
    if( _elem==null ) {
      if (c.vec().isNumeric())
        e._local.put(_elemName, t=Env.NUM, ""+c.atd(row));
      else if (c.vec().isString())
        e._local.put(_elemName, t=Env.STR, c.atStr(new ValueString(), row).toString());
    } else {
      int type;
      try {
        Double.valueOf(_elem);
        type=Env.NUM;
      } catch(Exception ex) { type=Env.STR; }
      e._local.put(_elemName, t=type, _elem);
    }
    if( v==null )
      e._local.put(_accName, t, t==Env.STR?"":"0");  // currently expects only Strings or Nums...
    _asts[0].treeWalk(e);
    m.put(_acc,e.pop());
  }
  void reduce(NonBlockingHashMap<String,Val> thiz, NonBlockingHashMap<String,Val> that) {
    Env e =(new Env(null)).capture();
    Val l = thiz.get(_acc);
    Val r = that.get(_acc);
    e._local.put(_accName, l.type(),l.value());
    e._local.put(_elemName,r.type(),r.value());
    _asts[0].treeWalk(e);
    thiz.put(_acc,e.pop());
  }
}

class ROp extends ASTOp {
  HashMap<String, O> _ops;
  // parse_impl: (R #N accum1 O accum2 O ...)
  ROp() {super(null); _ops=new HashMap<>(); }
  @Override String opStr() { return "R"; }
  @Override ASTOp make() { return new ROp(); }
  ROp parse_impl(Exec E) {
    double n = ((ASTNum)(E.parse()))._d;
    for(int i=0;i<n;++i) {
      E.skipWS();
      String acc = E.parseString(E.peekPlus()); E.skipWS();
      O o = (O)E.parse();
      _ops.put(acc,o);
    }
    return (ROp)clone();
  }
  void map(NonBlockingHashMap<String,Val> m, Chunk c, int row) {
    for( String s:_ops.keySet() )
      _ops.get(s).exec(m,c,row);
  }
  void reduce(NonBlockingHashMap<String,Val> thiz, NonBlockingHashMap<String,Val> that) {
    for( String s:_ops.keySet())
      _ops.get(s).reduce(thiz,that);
  }
  @Override public AutoBuffer write_impl(AutoBuffer ab) {
    if( _ops==null ) return ab.put4(0);
    ab.put4(_ops.size());
    for( String s:_ops.keySet()) { ab.putStr(s); ab.put(_ops.get(s)); }
    return ab;
  }
  @Override public ROp read_impl(AutoBuffer ab) {
    int len = ab.get4();
    if( len==0 ) return this;
    _ops = new HashMap<>();
    for( int i=0;i<len;++i)
      _ops.put(ab.getStr(), ab.get(O.class));
    return this;
  }
  @Override void exec(Env e) {}
  @Override String value() { return null; }
  @Override int type() { return 0; }
  @Override public void apply(Env e) {}
}

class COp extends ASTOp {
  COp() {super(null);}
  @Override String opStr() { return "C"; }
  @Override ASTOp make() { return new COp(); }
  // parse_impl: (C (AST))
  COp parse_impl(Exec E) {
    AST ast = E.parse();
    COp res = (COp)clone();
    res._asts = new AST[]{ast};
    return res;
  }
  Val combine(NonBlockingHashMap<String,Val> m) {
    Env e = (new Env(null)).capture();
    for( String s:m.keySet() ) {
      e._local.put(s,m.get(s).type(),m.get(s).value());
    }
    _asts[0].treeWalk(e);
    return e.pop();
  }
  @Override void exec(Env e) {}
  @Override String value() { return null; }
  @Override int type() { return 0; }
  @Override public void apply(Env e) {}
}

// operate on a single vec
// reduce the Vec
class ASTFoldCombine extends ASTUniPrefixOp {
  // (RC (R ...) (C ...) vec)
  private ROp _red;     // operates on a single value
  private COp _combine; // what to do with the _accum map
  ASTFoldCombine() { super(null); }
  @Override String opStr() { return "RC"; }
  @Override ASTOp make() { return new ASTFoldCombine(); }
  ASTFoldCombine parse_impl(Exec E) {
    _red = (ROp)E.parse();
    _combine = (COp)E.parse();
    AST ary =  E.parse();
    ASTFoldCombine res = (ASTFoldCombine) clone();
    res._asts = new AST[]{ary};
    return res;
  }
  @Override void apply(Env e) {
    Frame f = e.popAry();
    if( f.numCols() != 1 )
      throw new IllegalArgumentException("Expected one column, got "+f.numCols());

    // apply _red across the frame f and fetch out _accum
    NonBlockingHashMap<String,Val> accum = new RTask(_red).doAll(f.anyVec())._accum;

    // then apply the _combine operator on the accum...
    e.push(_combine.combine(accum));
  }

  private static class RTask extends MRTask<RTask> {
    NonBlockingHashMap<String,Val> _accum;
    private ROp _red;
    RTask(ROp red) { _red=red; }
    @Override public void setupLocal() {_accum=new NonBlockingHashMap<>();}
    @Override public void map(Chunk cs) {
      for( int i=0;i<cs._len;++i)
        _red.map(_accum,cs,i);
    }
    @Override public void reduce(RTask t) { _red.reduce(_accum,t._accum); }
    @Override public AutoBuffer write_impl( AutoBuffer ab ) {
      ab.put(_red);
      if( _accum == null ) return ab.put4(0);
      ab.put4(_accum.size());
      for( String s:_accum.keySet() ) {
        ab.putStr(s);
        ab.put(_accum.get(s));
      }
      return ab;
    }
    @Override public RTask read_impl(AutoBuffer ab) {
      _red = ab.get(ROp.class);
      int len = ab.get4();
      if( len == 0 ) return this;
      _accum = new NonBlockingHashMap<>();
      for( int i=0;i<len;++i )
        _accum.put(ab.getStr(), ab.get(Val.class));
      return this;
    }
  }
}

// Variable length; instances will be created of required length
abstract class ASTReducerOp extends ASTOp {
  protected static double _init;
  protected static boolean _narm;        // na.rm in R
  protected static int _argcnt;
  ASTReducerOp( double init) {
    super(new String[]{"","dblary","...", "na.rm"});
    _init = init;
  }

  ASTReducerOp parse_impl(Exec E) {
    ArrayList<AST> dblarys = new ArrayList<>();
    AST ary = E.parse();
    if (ary instanceof ASTId) ary = Env.staticLookup((ASTId)ary);
    dblarys.add(ary);
    AST a;
    E.skipWS();
    while (true) {
      a = E.skipWS().parse();
      if (a instanceof ASTId) {
        AST ast = E._env.lookup((ASTId)a);
        if (ast instanceof ASTFrame) {dblarys.add(a); continue; } else break;
      }
      if (a instanceof ASTNum || a instanceof ASTFrame || a instanceof ASTSlice || a instanceof ASTBinOp || a instanceof ASTUniOp || a instanceof ASTReducerOp)
        dblarys.add(a);
      else break;
    }
    // Get the na.rm last
    try {
      a = E._env.lookup((ASTId) a);
    } catch (ClassCastException e) {
      throw new IllegalArgumentException("Expected the na.rm value to be one of $TRUE, $FALSE, $T, $F");
    }
    _narm = ((ASTNum)a).dbl() == 1;
    ASTReducerOp res = (ASTReducerOp) clone();
    AST[] arys = new AST[_argcnt = dblarys.size()];
    for (int i = 0; i < dblarys.size(); i++) arys[i] = dblarys.get(i);
    res._asts = arys;
    return res;
  }

  @Override double[] map(Env env, double[] in, double[] out, AST[] args) {
    double s = _init;
    for (double v : in) if (!_narm || !Double.isNaN(v)) s = op(s,v);
    if (out == null || out.length < 1) out = new double[1];
    out[0] = s;
    return out;
  }
  abstract double op( double d0, double d1 );
  @Override void apply(Env env) {
    double sum=_init;
    int argcnt = _argcnt;
    for( int i=0; i<argcnt; i++ )
      if( env.isNum() ) sum = op(sum,env.popDbl());
      else {
        Frame fr = env.popAry(); // pop w/o lowering refcnts ... clean it up later
        for(Vec v : fr.vecs()) if (v.isEnum() || v.isUUID() || v.isString()) throw new IllegalArgumentException("`"+opStr()+"`" + " only defined on a data frame with all numeric variables");
        sum = op(sum,_narm?new NaRmRedOp(this).doAll(fr)._d:new RedOp(this).doAll(fr)._d);
      }
    env.push(new ValNum(sum));
  }

  @Override void exec(Env e, AST arg1, AST[] args) {
    if (args == null) {
      _init = 0;
      _narm = true;
      _argcnt = 1;
    }
    arg1.exec(e);
    e._global._frames.put(Key.make().toString(), e.peekAry());
    apply(e);
  }

  private static class RedOp extends MRTask<RedOp> {
    final ASTReducerOp _bin;
    RedOp( ASTReducerOp bin ) { _bin = bin; _d = ASTReducerOp._init; }
    double _d;
    @Override public void map( Chunk chks[] ) {
      int rows = chks[0]._len;
      for (Chunk C : chks) {
        assert C.vec().isNumeric();
        double sum = _d;
        for (int r = 0; r < rows; r++)
          sum = _bin.op(sum, C.atd(r));
        _d = sum;
        if (Double.isNaN(sum)) break;
      }
    }
    @Override public void reduce( RedOp s ) { _d = _bin.op(_d,s._d); }
  }

  private static class NaRmRedOp extends MRTask<NaRmRedOp> {
    final ASTReducerOp _bin;
    NaRmRedOp( ASTReducerOp bin ) { _bin = bin; _d = ASTReducerOp._init; }
    double _d;
    @Override public void map( Chunk chks[] ) {
      int rows = chks[0]._len;
      for (Chunk C : chks) {
        assert C.vec().isNumeric();
        double sum = _d;
        for (int r = 0; r < rows; r++) {
          double d = C.atd(r);
          if (!Double.isNaN(d))
            sum = _bin.op(sum, d);
        }
        _d = sum;
        if (Double.isNaN(sum)) break;
      }
    }
    @Override public void reduce( NaRmRedOp s ) { _d = _bin.op(_d,s._d); }
  }
}

class ASTSum extends ASTReducerOp {
  ASTSum() {super(0);}
  @Override String opStr(){ return "sum";}
  @Override ASTOp make() {return new ASTSum();}
  @Override double op(double d0, double d1) { return d0+d1;}
  @Override void apply(Env env) {
    double sum=_init;
    int argcnt = _argcnt;
    for( int i=0; i<argcnt; i++ )
      if( env.isNum() ) sum = op(sum,env.popDbl());
      else {
        Frame fr = env.popAry(); // pop w/o lowering refcnts ... clean it up later
        for(Vec v : fr.vecs()) if (v.isEnum() || v.isUUID() || v.isString()) throw new IllegalArgumentException("`"+opStr()+"`" + " only defined on a data frame with all numeric variables");
        sum += new RedSum(_narm).doAll(fr)._d;
      }
    env.push(new ValNum(sum));
  }

  private static class RedSum extends MRTask<RedSum> {
    final boolean _narm;
    double _d;
    RedSum( boolean narm ) { _narm = narm; }
    @Override public void map( Chunk chks[] ) {
      int rows = chks[0]._len;
      for (Chunk C : chks) {
        assert C.vec().isNumeric();
        double sum=_d;
        if( _narm ) for (int r = 0; r < rows; r++) { double d = C.atd(r); if( !Double.isNaN(d) ) sum += d; }
        else        for (int r = 0; r < rows; r++) { double d = C.atd(r);                        sum += d; }
        _d = sum;
        if( Double.isNaN(sum) ) break;
      }
    }
    @Override public void reduce( RedSum s ) { _d += s._d; }
  }
}


class ASTRbind extends ASTUniPrefixOp {
  protected static int argcnt;
  @Override String opStr() { return "rbind"; }
  public ASTRbind() { super(new String[]{"rbind", "ary","..."}); }
  @Override ASTOp make() { return new ASTRbind(); }
  ASTRbind parse_impl(Exec E) {
    ArrayList<AST> dblarys = new ArrayList<>();
    AST ary = E.parse();
    if (ary instanceof ASTId) ary = Env.staticLookup((ASTId)ary);
    dblarys.add(ary);
    AST a=null;
    boolean broke = false;
    while (E.skipWS().hasNext()) {
      a = E.parse();
      if (a instanceof ASTId) {
        AST ast = E._env.lookup((ASTId)a);
        if (ast instanceof ASTFrame) { dblarys.add(a); }
        else {broke = true; break; } // if not a frame then break here since we are done parsing Frame args
      }
      else if (a instanceof ASTFrame || a instanceof ASTSlice || a instanceof ASTBinOp || a instanceof ASTUniOp || a instanceof ASTReducerOp) { // basically anything that returns a Frame...
        dblarys.add(a);
      }
      else { broke = true; break; }
    }
    if (broke) {
      if(a==null) E.rewind();
      else        E.rewind(a);
    }
    Collections.reverse(dblarys);
    ASTRbind res = (ASTRbind) clone();
    res._asts = dblarys.toArray(new AST[argcnt=dblarys.size()]);
    return res;
  }

  private String get_type(byte t) {
    switch(t) {
      case Vec.T_ENUM: return "factor";
      case Vec.T_NUM:  return "numeric";
      case Vec.T_STR:  return "String";
      case Vec.T_TIME: return "time";
      case Vec.T_UUID: return "UUID";
      default: return "bad";
    }
  }

  private static class RbindMRTask extends MRTask<RbindMRTask> {
    private final int[] _emap;
    private final int _chunkOffset;
    private final Vec _v;
    RbindMRTask(H2O.H2OCountedCompleter hc, int[] emap, Vec v, int offset) { super(hc); _emap = emap; _v = v; _chunkOffset = offset;}

    @Override public void map(Chunk cs) {
      int idx = _chunkOffset+cs.cidx();
      Key ckey = Vec.chunkKey(_v._key, idx);
      if (_emap != null) {
        assert !cs.hasFloat(): "Input chunk ("+cs.getClass()+") has float, but is expected to be enum";
        NewChunk nc = new NewChunk(_v, idx);
        // loop over rows and update ints for new domain mapping according to vecs[c].domain()
        for (int r=0;r < cs._len;++r) {
          if (cs.isNA(r)) nc.addNA();
          else nc.addNum(_emap[(int)cs.at8(r)], 0);
        }
        nc.close(_fs);
      } else {
        Chunk oc = (Chunk)cs.clone();
        oc.setStart(-1);
        oc.setVec(null);
        oc.setBytes(cs.getBytes().clone()); // needless replication of the data, can do ref counting on byte[] _mem
        DKV.put(ckey, oc, _fs, true);
      }
    }
  }

  private static class RbindTask extends H2O.H2OCountedCompleter<RbindTask> {
    final transient Vec[] _vecs;
    final Vec _v;
    final long[] _espc;
    String[] _dom;

    RbindTask(H2O.H2OCountedCompleter cc, Vec[] vecs, Vec v, long[] espc) { super(cc); _vecs = vecs; _v = v; _espc = espc; }

    private static Map<Integer, String> invert(Map<String, Integer> map) {
      Map<Integer, String> inv = new HashMap<>();
      for (Map.Entry<String, Integer> e : map.entrySet()) {
        inv.put(e.getValue(), e.getKey());
      }
      return inv;
    }

    @Override protected void compute2() {
      addToPendingCount(_vecs.length-1);
      boolean isEnum = _vecs[0].domain() != null;
      int[][] emaps  = new int[_vecs.length][];

      if (isEnum) {
        // loop to create BIG domain
        HashMap<String, Integer> dmap = new HashMap<>(); // probably should allocate something that's big enough (i.e. 2*biggest_domain)
        int c = 0;
        for (int i = 0; i < _vecs.length; ++i) {
          emaps[i] = new int[_vecs[i].domain().length];
          for (int j = 0; j < emaps[i].length; ++j)
            if (!dmap.containsKey(_vecs[i].domain()[j]))
              dmap.put(_vecs[i].domain()[j], emaps[i][j]=c++);
            else emaps[i][j] = dmap.get(_vecs[i].domain()[j]);
        }
        _dom = new String[dmap.size()];
        HashMap<Integer, String> inv = (HashMap<Integer, String>) invert(dmap);
        for (int s = 0; s < _dom.length; ++s) _dom[s] = inv.get(s);
      }
      int offset=0;
      for (int i=0; i<_vecs.length; ++i) {
        new RbindMRTask(this, emaps[i], _v, offset).asyncExec(_vecs[i]);
        offset += _vecs[i].nChunks();
      }
    }

    @Override public void onCompletion(CountedCompleter cc) {
        _v.setDomain(_dom);
        DKV.put(_v);
    }
  }

  private static class ParallelRbinds extends H2O.H2OCountedCompleter{

    private final Env _env;
    private final int _argcnt;
    private final AtomicInteger _ctr;
    private int _maxP = 100;

    private long[] _espc;
    private Vec[] _vecs;
    ParallelRbinds(Env e, int argcnt) { _env = e; _argcnt = argcnt; _ctr = new AtomicInteger(_maxP-1); }  //TODO pass maxP to constructor

    @Override protected void compute2() {
      addToPendingCount(_env.peekAry().numCols()-1);
      int nchks=0;
      for (int i =0; i < _argcnt; ++i)
        nchks+=_env.peekAryAt(-i).anyVec().nChunks();

      _espc = new long[nchks+1];
      int coffset = _env.peekAry().anyVec().nChunks();
      long[] first_espc = _env.peekAry().anyVec().get_espc();
      System.arraycopy(first_espc, 0, _espc, 0, first_espc.length);
      for (int i=1; i< _argcnt; ++i) {
        long roffset = _espc[coffset];
        long[] espc = _env.peekAryAt(-i).anyVec().get_espc();
        int j = 1;
        for (; j < espc.length; j++)
          _espc[coffset + j] = roffset+ espc[j];
        coffset += _env.peekAryAt(-i).anyVec().nChunks();
      }

      Key[] keys = _env.peekAry().anyVec().group().addVecs(_env.peekAry().numCols());
      _vecs = new Vec[keys.length];
      for (int i=0; i<_vecs.length; ++i)
        _vecs[i] = new Vec( keys[i], _espc, null, _env.peekAry().vec(i).get_type());

      for (int i=0; i < Math.min(_maxP, _vecs.length); ++i) forkVecTask(i);
    }

    private void forkVecTask(final int i) {
      Vec[] vecs = new Vec[_argcnt];
      for (int j= 0; j < _argcnt; ++j)
        vecs[j] = _env.peekAryAt(-j).vec(i);
      new RbindTask(new Callback(), vecs, _vecs[i], _espc).fork();
    }

    private class Callback extends H2O.H2OCallback {
      public Callback(){super(ParallelRbinds.this);}
      @Override public void callback(H2O.H2OCountedCompleter h2OCountedCompleter) {
        int i = _ctr.incrementAndGet();
        if(i < _vecs.length)
          forkVecTask(i);
      }
    }
  }

  @Override void apply(Env env) {
    // quick check to make sure rbind is feasible
    if (argcnt == 1) { return; } // leave stack as is

    Frame f1 = env.peekAry();
    // do error checking and compute new offsets in tandem
    for (int i = 1; i < argcnt; ++i) {
      Frame t = env.peekAryAt(-i);

      // check columns match
      if (t.numCols() != f1.numCols())
        throw new IllegalArgumentException("Column mismatch! Expected " + f1.numCols() + " but frame has " + t.numCols());

      // check column types
      for (int c = 0; c < f1.numCols(); ++c) {
        if (f1.vec(c).get_type() != t.vec(c).get_type())
          throw new IllegalArgumentException("Column type mismatch! Expected type " + get_type(f1.vec(c).get_type()) + " but vec has type " + get_type(t.vec(c).get_type()));
      }
    }
    ParallelRbinds t;
    H2O.submitTask(t =new ParallelRbinds(env, argcnt)).join();
    env.poppush(argcnt, new ValFrame(new Frame(f1.names(), t._vecs)));
  }
}

class ASTCbind extends ASTUniPrefixOp {
  protected static int argcnt;
  @Override String opStr() { return "cbind"; }
  public ASTCbind() { super(new String[]{"cbind","ary", "..."}); }
  @Override ASTOp make() {return new ASTCbind();}
  ASTCbind parse_impl(Exec E) {
    ArrayList<AST> dblarys = new ArrayList<>();
    AST ary = E.parse();
    if (ary instanceof ASTId) ary = Env.staticLookup((ASTId)ary);
    dblarys.add(ary);
    AST a=null;
    boolean broke = false;
    while (E.skipWS().hasNext()) {
      a = E.parse();
      if (a instanceof ASTId) {
        AST ast = E._env.lookup((ASTId)a);
        if (ast instanceof ASTFrame) { dblarys.add(a); }
        else {broke = true; break; } // if not a frame then break here since we are done parsing Frame args
      }
      else if (a instanceof ASTFrame || a instanceof ASTSlice || a instanceof ASTBinOp || a instanceof ASTUniPrefixOp || a instanceof ASTUniOp || a instanceof ASTReducerOp) { // basically anything that returns a Frame...
        dblarys.add(a);
      }
      else { broke = true; break; }
    }
    if (broke) {
      if(a==null) E.rewind();
      else        E.rewind(a);
    }
    ASTCbind res = (ASTCbind) clone();
    AST[] arys = new AST[argcnt=dblarys.size()];
    for (int i = 0; i < dblarys.size(); i++) arys[i] = dblarys.get(i);
    res._asts = arys;
    return res;
  }
  @Override void apply(Env env) {
    // Validate the input frames
    Vec vmax = null;
    for(int i = 0; i < argcnt; i++) {
      Frame t = env.peekAryAt(-i);
      if(vmax == null) vmax = t.vecs()[0];
      else if(t.numRows() != vmax.length())
        // R pads shorter cols to match max rows by cycling/repeating, but we won't support that
        throw new IllegalArgumentException("Row mismatch! Expected " + String.valueOf(vmax.length()) + " but frame has " + String.valueOf(t.numRows()));
    }

    // loop over frames and combine
    Frame fr = new Frame(new String[0],new Vec[0]);
    for(int i = 0; i < argcnt; i++) {
      Frame f = env.peekAryAt(i-argcnt+1);  // Reverse order off stack
      Frame ff = f.deepSlice(null,null);  // deep copy the frame, R semantics...
      Frame new_frame = fr.makeCompatible(ff);
      if (f.numCols() == 1) fr.add(f.names()[0], new_frame.anyVec());
      else fr.add(new_frame);
    }
    env.pop(argcnt);

    env.pushAry(fr);
  }
}

class ASTMin extends ASTReducerOp {
  ASTMin( ) { super( Double.POSITIVE_INFINITY); }
  @Override String opStr(){ return "min";}
  @Override ASTOp make() {return new ASTMin();}
  @Override double op(double d0, double d1) { return Math.min(d0, d1); }
  ASTMin parse_impl(Exec E) { return (ASTMin)super.parse_impl(E); }
  @Override void apply(Env env) {
    double min = Double.POSITIVE_INFINITY;
    int argcnt = env.sp();
    for( int i=0; i<argcnt; i++ )
      if( env.isNum() ) min = Math.min(min, env.popDbl());
      else {
        Frame fr = env.popAry();
        for(Vec v : fr.vecs()) if (v.isEnum() || v.isUUID() || v.isString()) throw new IllegalArgumentException("`"+opStr()+"`" + " only defined on a data frame with all numeric variables");
        for (Vec v : fr.vecs())
          if (v.naCnt() > 0 && !_narm) { min = Double.NaN; break; }
          else min = Math.min(min, v.min());
      }
    env.push(new ValNum(min));
  }
}

class ASTMedian extends ASTReducerOp {
  ASTMedian() { super( 0 ); }
  @Override String opStr() { return "median"; }
  @Override ASTOp make() { return new ASTMedian(); }
  ASTMedian parse_impl(Exec E) { return (ASTMedian)super.parse_impl(E); }
  @Override double op(double d0, double d1) { throw H2O.unimpl(); }
  @Override void apply(Env env) {
    Frame fr;
    try {
      fr = env.popAry();
    } catch (Exception e) {
      throw new IllegalArgumentException("`median` expects a single column from a Frame.");
    }
    if (fr.numCols() != 1)
      throw new IllegalArgumentException("`median` expects a single numeric column from a Frame.");

    if (!fr.anyVec().isNumeric())
      throw new IllegalArgumentException("`median` expects a single numeric column from a Frame.");

    Quantiles q = new Quantiles();
    Quantiles[] qbins = new Quantiles.BinningTask(q._max_qbins, fr.anyVec().min(), fr.anyVec().max()).doAll(fr.anyVec())._qbins;
    qbins[0].finishUp(fr.anyVec(), new double[]{0.5}, q._interpolation_type, true);
    env.push(new ValNum(qbins[0]._pctile[0]));
  }
}

class ASTMax extends ASTReducerOp {
  ASTMax( ) { super( Double.NEGATIVE_INFINITY); }
  @Override String opStr(){ return "max";}
  @Override ASTOp make() {return new ASTMax();}
  @Override double op(double d0, double d1) { return Math.max(d0,d1); }
  ASTMax parse_impl(Exec E) { return (ASTMax)super.parse_impl(E); }
  @Override void apply(Env env) {
    double max = Double.NEGATIVE_INFINITY;
    int argcnt = env.sp();
    for( int i=0; i<argcnt; i++ )
      if( env.isNum() ) max = Math.max(max, env.popDbl());
      else {
        Frame fr = env.popAry();
        for(Vec v : fr.vecs()) if (v.isEnum() || v.isUUID() || v.isString()) throw new IllegalArgumentException("`"+opStr()+"`" + " only defined on a data frame with all numeric variables");
        for (Vec v : fr.vecs())
          if (v.naCnt() > 0 && !_narm) { max = Double.NaN; break; }
          else max = Math.max(max, v.max());
      }
    env.push(new ValNum(max));
  }
}

// R like binary operator &&
class ASTAND extends ASTBinOp {
  @Override String opStr() { return "&&"; }
  ASTAND( ) { super();}
  @Override double op(double d0, double d1) { throw H2O.fail(); }
  @Override String op(String s0, double d1) {throw new IllegalArgumentException("Cannot '&&' Strings.");}
  @Override String op(double d0, String s1) {throw new IllegalArgumentException("Cannot '&&' Strings.");}
  @Override String op(String s0, String s1) {throw new IllegalArgumentException("Cannot '&&' Strings.");}

  @Override ASTOp make() { return new ASTAND(); }
  @Override void apply(Env env) {
    double op1 = (env.isNum()) ? env.peekDbl()
            : (env.isAry() ? env.peekAry().vecs()[0].at(0) : Double.NaN);
    env.pop();
    double op2 = (env.isNum()) ? env.peekDbl()
            : (env.isAry() ? env.peekAry().vecs()[0].at(0) : Double.NaN);
    env.pop();

    // Both NAN ? push NaN
    if (Double.isNaN(op1) && Double.isNaN(op2)) {
      env.push(new ValNum(Double.NaN));
      return;
    }

    // Either 0 ? push False
    if (op1 == 0 || op2 == 0) {
      env.push(new ValNum(0.0));
      return;
    }

    // Either NA ? push NA (no need to worry about 0s, taken care of in case above)
    if (Double.isNaN(op1) || Double.isNaN(op2)) {
      env.push(new ValNum(Double.NaN));
      return;
    }

    // Otherwise, push True
    env.push(new ValNum(1.0));
  }
}

class ASTRename extends ASTUniPrefixOp {
  protected static String _newname;
  @Override String opStr() { return "rename"; }
  ASTRename() { super(new String[] {"", "ary", "new_name"}); }
  @Override ASTOp make() { return new ASTRename(); }
  ASTRename parse_impl(Exec E) {
    AST ary = E.parse();
    if (ary instanceof ASTId) ary = Env.staticLookup((ASTId)ary);
    _newname = ((ASTString)E.parse())._s;
    ASTRename res = (ASTRename) clone();
    res._asts = new AST[]{ary};
    return res;
  }

  @Override void apply(Env e) {
    Frame fr = e.popAry();
    Frame fr2 = fr.deepCopy(_newname);
    DKV.put(fr2._key, fr2);
    e.pushAry(fr2);
  }
}

class ASTSetLevel extends ASTUniPrefixOp {
  private String _lvl;
  ASTSetLevel() { super(new String[]{"setLevel", "x", "level"});}
  @Override String opStr() { return "setLevel"; }
  @Override ASTOp make() { return new ASTSetLevel(); }
  ASTSetLevel parse_impl(Exec E) {
    AST ary = E.parse();
    if( ary instanceof ASTId ) ary = Env.staticLookup((ASTId)ary);
    _lvl = ((ASTString)E.parse())._s;
    ASTSetLevel res = (ASTSetLevel) clone();
    res._asts = new AST[]{ary};
    return res;
  }
  @Override void apply(Env env) {
    Frame fr = env.peekAry();
    if (fr.numCols() != 1) throw new IllegalArgumentException("`setLevel` works on a single column at a time.");
    String[] doms = fr.anyVec().domain().clone();
    if( doms == null )
      throw new IllegalArgumentException("Cannot set the level on a non-factor column!");
    final int idx = Arrays.asList(doms).indexOf(_lvl);
    if (idx == -1)
      throw new IllegalArgumentException("Did not find level `" + _lvl + "` in the column.");

    Frame fr2 = new MRTask() {
      @Override public void map(Chunk c, NewChunk nc) {
        for (int i=0;i<c._len;++i)
          nc.addNum(idx);
      }
    }.doAll(1, fr.anyVec()).outputFrame(null, fr.names(), fr.domains());
    env.poppush(1, new ValFrame(fr2));
  }
}

class ASTMatch extends ASTUniPrefixOp {
  protected static double _nomatch;
  protected static String[] _matches;
  @Override String opStr() { return "match"; }
  ASTMatch() { super( new String[]{"", "ary", "table", "nomatch", "incomparables"}); }
  @Override ASTOp make() { return new ASTMatch(); }
  ASTMatch parse_impl(Exec E) {
    // First parse out the `ary` arg
    AST ary = E.parse();
    if (ary instanceof ASTId) ary = Env.staticLookup((ASTId)ary);
    // The `table` arg
    if (!E.skipWS().hasNext()) throw new IllegalArgumentException("End of input unexpected. Badly formed AST.");
    _matches = E.peek() == '{' ? E.xpeek('{').parseString('}').split(";") : new String[]{E.parseString(E.peekPlus())};
    // cleanup _matches
    for (int i = 0; i < _matches.length; ++i) _matches[i] = _matches[i].replace("\"", "").replace("\'", "");
    // `nomatch` is just a number in case no match
    try {
      ASTNum nomatch = (ASTNum) E.skipWS().parse();
      _nomatch = nomatch.dbl();
    } catch(ClassCastException e) {
      e.printStackTrace();
      throw new IllegalArgumentException("Argument `nomatch` expected a number.");
    }
    // drop the incomparables arg for now ...
    AST incomp = E.skipWS().parse();
    ASTMatch res = (ASTMatch) clone();
    res._asts = new AST[]{ary};
    return res;
  }

  @Override void apply(Env e) {
    Frame fr = e.popAry();
    if (fr.numCols() != 1) throw new IllegalArgumentException("can only match on a single categorical column.");
    if (!fr.anyVec().isEnum()) throw new IllegalArgumentException("can only match on a single categorical column.");
    Key tmp = Key.make();
    final String[] matches = _matches;
    Frame rez = new MRTask() {
      private int in(String s) { return Arrays.asList(matches).contains(s) ? 1 : 0; }
      @Override public void map(Chunk c, NewChunk n) {
        int rows = c._len;
        for (int r = 0; r < rows; ++r) n.addNum(in(c.vec().domain()[(int)c.at8(r)]));
      }
    }.doAll(1, fr.anyVec()).outputFrame(tmp, null, null);
    e.pushAry(rez);
  }

}

// R like binary operator ||
class ASTOR extends ASTBinOp {
  @Override String opStr() { return "||"; }
  ASTOR( ) { super(); }
  @Override double op(double d0, double d1) { throw H2O.fail(); }
  @Override String op(String s0, double d1) {throw new IllegalArgumentException("Cannot '||' Strings.");}
  @Override String op(double d0, String s1) {throw new IllegalArgumentException("Cannot '||' Strings.");}
  @Override String op(String s0, String s1) {throw new IllegalArgumentException("Cannot '||' Strings.");}

  @Override ASTOp make() { return new ASTOR(); }
  @Override void apply(Env env) {
    double op1 = (env.isNum()) ? env.peekDbl()
            : (env.isAry() ? env.peekAry().vecs()[0].at(0) : Double.NaN);
    // op1 is NaN ? push NaN
    if (Double.isNaN(op1)) {
      env.poppush(2, new ValNum(Double.NaN));
      return;
    }
    double op2 = !Double.isNaN(op1) && op1!=0 ? 1 : (env.isNum()) ? env.peekDbl()
                    : (env.isAry()) ? env.peekAry().vecs()[0].at(0) : Double.NaN;

    // op2 is NaN ? push NaN
    if (Double.isNaN(op2)) {
      env.poppush(2, new ValNum(op2));
      return;
    }

    // both 0 ? push False
    if (op1 == 0 && op2 == 0) {
      env.poppush(2, new ValNum(0.0));
      return;
    }

    // else push True
    env.poppush(2, new ValNum(1.0));
  }
}

// Similar to R's seq_len
class ASTSeqLen extends ASTUniPrefixOp {
  protected static double _length;
  @Override String opStr() { return "seq_len"; }
  ASTSeqLen( ) { super(new String[]{"seq_len", "n"}); }
  @Override ASTOp make() { return new ASTSeqLen(); }
  @Override ASTSeqLen parse_impl(Exec E) {
    try {
      _length = E.nextDbl();
    } catch(ClassCastException e) {
      e.printStackTrace();
      throw new IllegalArgumentException("Argument `n` expected to be a number.");
    }
    ASTSeqLen res = (ASTSeqLen) clone();
    res._asts = new AST[]{};
    return res;
  }

  @Override void apply(Env env) {
    int len = (int) Math.ceil(_length);
    if (len <= 0)
      throw new IllegalArgumentException("Error in seq_len(" +len+"): argument must be coercible to positive integer");
    Frame fr = new Frame(new String[]{"c"}, new Vec[]{Vec.makeSeq(len)});
    env.pushAry(fr);
  }
}

// Same logic as R's generic seq method
class ASTSeq extends ASTUniPrefixOp {
  protected static double _from;
  protected static double _to;
  protected static double _by;

  @Override String opStr() { return "seq"; }
  ASTSeq() { super(new String[]{"seq", "from", "to", "by"}); }
  @Override ASTOp make() { return new ASTSeq(); }
  @Override ASTSeq parse_impl(Exec E) {
    // *NOTE*: This function creates a frame, there is no input frame!

    // Get the from
    try {
      if (!E.skipWS().hasNext()) throw new IllegalArgumentException("End of input unexpected. Badly formed AST. Missing `from` argument.");
      _from = E.nextDbl();
    } catch (ClassCastException e) {
      e.printStackTrace();
      throw new IllegalArgumentException("Argument `from` expected to be a number.");
    }
    // Get the to
    try {
      if (!E.skipWS().hasNext()) throw new IllegalArgumentException("End of input unexpected. Badly formed AST. Missing `to` argument.");
      _to = E.nextDbl();
    } catch (ClassCastException e) {
      e.printStackTrace();
      throw new IllegalArgumentException("Argument `to` expected to be a number.");
    }
    // Get the by
    try {
      if (!E.skipWS().hasNext()) throw new IllegalArgumentException("End of input unexpected. Badly formed AST. Missing `by` argument.");
      _by = E.nextDbl();
    } catch (ClassCastException e) {
      e.printStackTrace();
      throw new IllegalArgumentException("Argument `by` expected to be a number.");
    }
    // Finish the rest
    ASTSeq res = (ASTSeq) clone();
    res._asts = new AST[]{}; // in reverse order so they appear correctly on the stack.
    return res;
  }

  @Override void apply(Env env) {
    double delta = _to - _from;
    if(delta == 0 && _to == 0)
      env.push(new ValNum(_to));
    else {
      double n = delta/_by;
      if(n < 0)
        throw new IllegalArgumentException("wrong sign in 'by' argument");
      else if(n > Double.MAX_VALUE)
        throw new IllegalArgumentException("'by' argument is much too small");

      double dd = Math.abs(delta)/Math.max(Math.abs(_from), Math.abs(_to));
      if(dd < 100*Double.MIN_VALUE)
        env.push(new ValNum(_from));
      else {
        Futures fs = new Futures();
        AppendableVec av = new AppendableVec(Vec.newKey());
        NewChunk nc = new NewChunk(av, 0);
        int len = (int)n + 1;
        for (int r = 0; r < len; r++) nc.addNum(_from + r*_by);
        // May need to adjust values = by > 0 ? min(values, to) : max(values, to)
        nc.close(0, fs);
        Vec vec = av.close(fs);
        fs.blockForPending();
        Frame fr = new Frame(new String[]{"C1"}, new Vec[]{vec});
        env.pushAry(fr);
      }
    }
  }
}

class ASTRepLen extends ASTUniPrefixOp {
  protected static double _length;
  @Override String opStr() { return "rep_len"; }
  public ASTRepLen() { super(new String[]{"rep_len", "x", "length.out"}); }
  @Override ASTOp make() { return new ASTRepLen(); }
  ASTRepLen parse_impl(Exec E) {
    AST ary = E.parse();
    if (ary instanceof ASTId) { ary = Env.staticLookup((ASTId)ary); }
    try {
      _length = E.nextDbl();
    } catch(ClassCastException e) {
      e.printStackTrace();
      throw new IllegalArgumentException("Argument `length` expected to be a number.");
    }
    ASTRepLen res = (ASTRepLen) clone();
    res._asts = new AST[]{ary};
    return res;
  }
  @Override void apply(Env env) {

    // two cases if x is a frame: x is a single vec, x is a list of vecs
    if (env.isAry()) {
      final Frame fr = env.popAry();
      if (fr.numCols() == 1) {

        // In this case, create a new vec of length _length using the elements of x
        Vec v = Vec.makeRepSeq((long)_length, fr.numRows());  // vec of "indices" corresponding to rows in x
        new MRTask() {
          @Override public void map(Chunk c) {
            for (int i = 0; i < c._len; ++i)
              c.set(i, fr.anyVec().at((long) c.atd(i)));
          }
        }.doAll(v);
        v.setDomain(fr.anyVec().domain());
        Frame f = new Frame(new String[]{"C1"}, new Vec[]{v});
        env.pushAry(f);

      } else {

        // In this case, create a new frame with numCols = _length using the vecs of fr
        // this is equivalent to what R does, but by additionally calling "as.data.frame"
        String[] col_names = new String[(int)_length];
        for (int i = 0; i < col_names.length; ++i) col_names[i] = "C" + (i+1);
        Frame f = new Frame(col_names, new Vec[(int)_length]);
        for (int i = 0; i < f.numCols(); ++i)
          f.add(Frame.defaultColName(f.numCols()), fr.vec( i % fr.numCols() ));
        env.pushAry(f);
      }
    }

    // x is a number or a string
    else {
      int len = (int)_length;
      if(len <= 0)
        throw new IllegalArgumentException("Error in rep_len: argument length.out must be coercible to a positive integer");
      if (env.isStr()) {
        // make a constant enum vec with domain[] = []{env.popStr()}
        Frame fr = new Frame(new String[]{"C1"}, new Vec[]{Vec.makeCon(0, len)});
        fr.anyVec().setDomain(new String[]{env.popStr()});
        env.pushAry(fr);
      } else if (env.isNum()) {
        Frame fr = new Frame(new String[]{"C1"}, new Vec[]{Vec.makeCon(env.popDbl(), len)});
        env.pushAry(fr);
      } else throw new IllegalArgumentException("Unkown input. Type: "+env.peekType() + " Stack: " + env.toString());
    }
  }
}

// Compute exact quantiles given a set of cutoffs, using multipass binning algo.
class ASTQtile extends ASTUniPrefixOp {
  protected static boolean _narm = false;
  protected static int     _type = 7;
  protected static double[] _probs = null;  // if probs is null, pop the _probs frame etc.

  @Override String opStr() { return "quantile"; }

  public ASTQtile() { super(new String[]{"quantile","x","probs", "na.rm", "names", "type"});}
  @Override ASTQtile make() { return new ASTQtile(); }
  @Override ASTQtile parse_impl(Exec E) {
    // Get the ary
    AST ary = E.parse();
    if (ary instanceof ASTId) ary = Env.staticLookup((ASTId)ary);
    // parse the probs, either a ASTSeries or an ASTSeq -> resulting in a Frame _ONLY_
    AST seq = null;
    // if is ASTSeries:
    if (E.skipWS().peek() == '{') {
      String[] ps = E.xpeek('{').parseString('}').split(";");
      _probs = new double[ps.length];
      for (int i = 0; i < ps.length; ++i) {
        double v = Double.valueOf(ps[i]);
        if (v < 0 || v > 1) throw new  IllegalArgumentException("Quantile: probs must be in the range of [0, 1].");
        _probs[i] = v;
      }

    // else ASTSeq
    } else seq = E.parse();
    if (seq != null)
      if (seq instanceof ASTId) seq = Env.staticLookup((ASTId)seq);
    // Get the na.rm
    AST a = E._env.lookup((ASTId)E.skipWS().parse());
    _narm = ((ASTNum)a).dbl() == 1;
    //Get the type
    try {
      _type = (int) ((ASTNum) E.skipWS().parse()).dbl();
    } catch (ClassCastException e) {
      e.printStackTrace();
      throw new IllegalArgumentException("Argument `type` expected to be a number.");
    }
    // Finish the rest
    ASTQtile res = (ASTQtile) clone();
    res._asts = seq == null ? new AST[]{ary} : new AST[]{ary, seq}; // in reverse order so they appear correctly on the stack.
    return res;
  }


  @Override void apply(Env env) {
    final Frame probs = _probs == null ? env.popAry() : null;
    if (probs != null && probs.numCols() != 1) throw new IllegalArgumentException("Probs must be a single vector.");

    Frame x = env.popAry();
    if (x.numCols() != 1) throw new IllegalArgumentException("Must specify a single column in quantile. Got: "+ x.numCols() + " columns.");
    Vec xv  = x.anyVec();
    if ( xv.isEnum() ) {
      throw new  IllegalArgumentException("Quantile: column type cannot be Categorical.");
    }

    double p[];

    Vec pv = probs == null ? null : probs.anyVec();
    if (pv != null) {
      p = new double[(int)pv.length()];
      for (int i = 0; i < pv.length(); i++) {
        if ((p[i] = pv.at((long) i)) < 0 || p[i] > 1)
          throw new IllegalArgumentException("Quantile: probs must be in the range of [0, 1].");
      }
    } else p = _probs;

    String[] names = new String[p.length];
    for (int i = 0; i < names.length; ++i) names[i] = Double.toString(p[i]) + "%";

    // create output vec
    Vec res = Vec.makeZero(p.length);

    final int MAX_ITERATIONS = 16;
    final int MAX_QBINS = 1000; // less uses less memory, can take more passes
    final boolean MULTIPASS = true; // approx in 1 pass if false
    // Type 7 matches R default
    final int INTERPOLATION = _type; // 7 uses linear if quantile not exact on row. 2 uses mean.

    // a little obtuse because reusing first pass object, if p has multiple thresholds
    // since it's always the same (always had same valStart/End seed = vec min/max
    // some MULTIPASS conditionals needed if we were going to make this work for approx or exact
    final Quantiles[] qbins1 = new Quantiles.BinningTask(MAX_QBINS, xv.min(), xv.max()).doAll(xv)._qbins;
    for( int i=0; i<p.length; i++ ) {
      double quantile = p[i];
      // need to pass a different threshold now for each finishUp!
      qbins1[0].finishUp(xv, new double[]{quantile}, INTERPOLATION, MULTIPASS);
      if( qbins1[0]._done ) {
        res.set(i,qbins1[0]._pctile[0]);
      } else {
        // the 2-N map/reduces are here (with new start/ends. MULTIPASS is implied
        Quantiles[] qbinsM = new Quantiles.BinningTask(MAX_QBINS, qbins1[0]._newValStart, qbins1[0]._newValEnd).doAll(xv)._qbins;
        for( int iteration = 2; iteration <= MAX_ITERATIONS; iteration++ ) {
          qbinsM[0].finishUp(xv, new double[]{quantile}, INTERPOLATION, MULTIPASS);
          if( qbinsM[0]._done ) {
            res.set(i,qbinsM[0]._pctile[0]);
            break;
          }
          // the 2-N map/reduces are here (with new start/ends. MULTIPASS is implied
          qbinsM = new Quantiles.BinningTask(MAX_QBINS, qbinsM[0]._newValStart, qbinsM[0]._newValEnd).doAll(xv)._qbins;
        }
      }
    }
    res.chunkForChunkIdx(0).close(0,null);
    res.postWrite(new Futures()).blockForPending();
    Frame fr = new Frame(new String[]{"Quantiles"}, new Vec[]{res});
    env.pushAry(fr);
  }
}

class ASTSetColNames extends ASTUniPrefixOp {
  protected static long[] _idxs;
  protected static String[] _names;
  @Override String opStr() { return "colnames="; }
  public ASTSetColNames() { super(new String[]{}); }
  @Override ASTSetColNames make() { return new ASTSetColNames(); }

  // AST: (colnames<- $ary {indices} {names})
  // example:  (colnames<- $iris {#3;#5} {new_name1;new_name2})
  // also acceptable: (colnames<- $iris (: #3 #5) {new_name1;new_name2})
  @Override ASTSetColNames parse_impl(Exec E) {
    // frame we're changing column names of
    AST ary = E.parse();
    if (ary instanceof ASTId) ary = Env.staticLookup((ASTId)ary);
    // col ids: can be a {#;#;#} or (: # #)
    AST a = E.skipWS().parse();
    if (a instanceof ASTSpan || a instanceof ASTSeries) {
      _idxs = (a instanceof ASTSpan) ? ((ASTSpan) a).toArray() : ((ASTSeries) a).toArray();
      Arrays.sort(_idxs);
    } else if (a instanceof ASTNum) {
      _idxs = new long[]{(long)((ASTNum) a).dbl()};
    } else throw new IllegalArgumentException("Bad AST: Expected a span, series, or number for the column indices.");

    // col names must either be an ASTSeries or a single string
    _names = E.skipWS().peek() == '{' ? E.xpeek('{').parseString('}').replaceAll("\"","").split(";") : new String[]{E.parseString(E.peekPlus())};
    if (_names.length != _idxs.length)
      throw new IllegalArgumentException("Mismatch! Number of columns to change ("+(_idxs.length)+") does not match number of names given ("+(_names.length)+").");

    ASTSetColNames res = (ASTSetColNames)clone();
    res._asts = new AST[]{ary};
    return res;
  }

  @Override void apply(Env env) {
    Frame f = env.popAry();
    for (int i=0; i < _names.length; ++i)
      f._names[(int)_idxs[i]] = _names[i];
    if (f._key != null && DKV.get(f._key) != null) DKV.put(f);
    env.pushAry(f);
  }
}

class ASTRunif extends ASTUniPrefixOp {
  protected static long   _seed;
  @Override String opStr() { return "h2o.runif"; }
  public ASTRunif() { super(new String[]{"h2o.runif","dbls","seed"}); }
  @Override ASTOp make() {return new ASTRunif();}
  @Override ASTRunif parse_impl(Exec E) {
    // peel off the ary
    AST ary = E.parse();
    if (ary instanceof ASTId) ary = Env.staticLookup((ASTId)ary);
    // parse the seed
    try {
      _seed = (long) E.parse().treeWalk(new Env(null)).popDbl();
    } catch (ClassCastException e) {
      e.printStackTrace();
      throw new IllegalArgumentException("Argument `seed` expected to be a number.");
    }
    ASTRunif res = (ASTRunif) clone();
    res._asts = new AST[]{ary};
    return res;
  }

  @Override void apply(Env env) {
    final long seed = _seed == -1 ? (new Random().nextLong()) : _seed;
    Vec rnd = env.popAry().anyVec().makeRand(seed);
    Frame f = new Frame(new String[]{"rnd"}, new Vec[]{rnd});
    env.pushAry(f);
  }
}

class ASTSdev extends ASTUniPrefixOp {
  boolean _narm = false;
  public ASTSdev() { super(new String[]{"sd", "ary", "na.rm"}); }
  @Override String opStr() { return "sd"; }
  @Override ASTOp make() { return new ASTSdev(); }
  @Override ASTSdev parse_impl(Exec E) {
    // Get the ary
    AST ary = E.parse();
    if (ary instanceof ASTId) ary = Env.staticLookup((ASTId)ary);
    // Get the na.rm
    AST a = E._env.lookup((ASTId)E.skipWS().parse());
    _narm = ((ASTNum)a).dbl() == 1;
    ASTSdev res = (ASTSdev) clone();
    res._asts = new AST[]{ary}; // in reverse order so they appear correctly on the stack.
    return res;
  }
  @Override void apply(Env env) {
    if (env.isNum()) {
      env.poppush(1, new ValNum(Double.NaN));
    } else {
      Frame fr = env.peekAry();
      if (fr.vecs().length > 1)
        throw new IllegalArgumentException("sd does not apply to multiple cols.");
      if (fr.vecs()[0].isEnum())
        throw new IllegalArgumentException("sd only applies to numeric vector.");

      double sig = Math.sqrt(ASTVar.getVar(fr.anyVec(), _narm));
      env.poppush(1, new ValNum(sig));
    }
  }
}

class ASTVar extends ASTUniPrefixOp {
  boolean _narm = false;
  boolean _ynull = false;
  public ASTVar() { super(new String[]{"var", "ary", "y", "na.rm", "use"}); } // the order Vals appear on the stack
  @Override String opStr() { return "var"; }
  @Override ASTOp make() { return new ASTVar(); }
  @Override ASTVar parse_impl(Exec E) {
    // Get the ary
    AST ary = E.parse();
    if (ary instanceof ASTId) ary = Env.staticLookup((ASTId)ary);
    // Get the trim
    AST y = E.skipWS().parse();
    if (y instanceof ASTString && ((ASTString)y)._s.equals("null")) {_ynull = true; y = ary; }
    else if (y instanceof ASTId) y = Env.staticLookup((ASTId)y);
    // Get the na.rm
    AST a = E._env.lookup((ASTId)E.skipWS().parse());
    try {
      _narm = ((ASTNum) a).dbl() == 1;
    } catch (ClassCastException e) {
      e.printStackTrace();
      throw new IllegalArgumentException("Argument `na.rm` expected to be a number.");
    }
    // Get the `use`
    ASTString use;
    try {
      use = (ASTString) E.skipWS().parse();
    } catch (ClassCastException e) {
      e.printStackTrace();
      throw new IllegalArgumentException("Argument `use` expected to be a string.");
    }
    // Finish the rest
    ASTVar res = (ASTVar) clone();
    res._asts = new AST[]{use,y,ary}; // in reverse order so they appear correctly on the stack.
    return res;
  }

  @Override void apply(Env env) {
    if (env.isNum()) {
      env.pop();
      env.push(new ValNum(Double.NaN));
    } else {
      Frame fr = env.peekAry();                   // number of rows
      Frame y = ((ValFrame) env.peekAt(-1))._fr;  // number of columns
      String use = ((ValStr) env.peekAt(-2))._s;  // what to do w/ NAs: "everything","all.obs","complete.obs","na.or.complete","pairwise.complete.obs"
//      String[] rownames = fr.names();  TODO: Propagate rownames?
      String[] colnames = y.names();

      if (fr.numRows() != y.numRows())
        throw new IllegalArgumentException("In var(): incompatible dimensions. Frames must have the same number of rows.");

      if (use.equals("everything")) _narm = false;
      if (use.equals("complete.obs")) _narm = true;
      if (use.equals("all.obs")) _narm = false;

      if (fr.numRows() == 1) {
        double xmean=0; double ymean=0; double divideby = fr.numCols()-1; double ss=0;
        for (Vec v : fr.vecs()) xmean+= v.at(0);
        for (Vec v : y.vecs())  ymean+= v.at(0);
        xmean /= (divideby+1); ymean /= (divideby+1);

        if (Double.isNaN(xmean) || Double.isNaN(ymean)) { ss = Double.NaN; }
        else {
          for (int r = 0; r <= divideby; ++r) {
            ss += (fr.vecs()[r].at(0) - xmean) * (y.vecs()[r].at(0) - ymean);
          }
        }
        env.poppush(3, new ValNum(Double.isNaN(ss) ? ss : ss/divideby));

      } else {

        final double[/*cols*/][/*rows*/] covars = new double[y.numCols()][fr.numCols()];
        final CovarTask tsks[][] = new CovarTask[y.numCols()][fr.numCols()];
        final Frame frs[][] = new Frame[y.numCols()][fr.numCols()];
        final double xmeans[] = new double[fr.numCols()];
        final double ymeans[] = new double[y.numCols()];
        for (int r = 0; r < fr.numCols(); ++r) xmeans[r] = getMean(fr.vecs()[r], _narm, use);
        for (int c = 0; c < y.numCols(); ++c) ymeans[c] = getMean(y.vecs()[c], _narm, use);
        for (int c = 0; c < y.numCols(); ++c) {
          for (int r = 0; r < fr.numCols(); ++r) {
            frs[c][r] = new Frame(y.vecs()[c], fr.vecs()[r]);
            tsks[c][r] = new CovarTask(ymeans[c], xmeans[r]).doAll(frs[c][r]);
          }
        }
        for (int c = 0; c < y.numCols(); c++)
          for (int r = 0; r < fr.numCols(); r++) {
            covars[c][r] = tsks[c][r].getResult()._ss / (fr.numRows() - 1);
            frs[c][r] = null;
          }

        // Just push the scalar if input is a single col
        if (covars.length == 1 && covars[0].length == 1) env.poppush(3, new ValNum(covars[0][0]));
        else {
          // Build output vecs for var-cov matrix
          Key keys[] = Vec.VectorGroup.VG_LEN1.addVecs(covars.length);
          Vec[] vecs = new Vec[covars.length];
          Futures fs = new Futures();
          for (int i = 0; i < covars.length; i++) {
            AppendableVec v = new AppendableVec(keys[i]);
            NewChunk c = new NewChunk(v, 0);
            for (int j = 0; j < covars[0].length; j++) c.addNum(covars[i][j]);
            c.close(0, fs);
            vecs[i] = v.close(fs);
          }
          fs.blockForPending();
          env.poppush(3, new ValFrame(new Frame(colnames, vecs)));
        }
      }
    }
  }

  static double getMean(Vec v, boolean narm, String use) {
    ASTMean.MeanNARMTask t = new ASTMean.MeanNARMTask(narm).doAll(v);
    if (t._rowcnt == 0 || Double.isNaN(t._sum)) {
      if (use.equals("all.obs")) throw new IllegalArgumentException("use = \"all.obs\" with missing observations.");
      return Double.NaN;
    }
    return t._sum / t._rowcnt;
  }

  static double getVar(Vec v, boolean narm) {
    double m = getMean( v, narm, "");
    CovarTask t = new CovarTask(m,m).doAll(new Frame(v, v));
    return t._ss / (v.length() - 1);
  }

  static class CovarTask extends MRTask<CovarTask> {
    double _ss;
    double _xmean;
    double _ymean;
    CovarTask(double xmean, double ymean) { _xmean = xmean; _ymean = ymean; }
    @Override public void map(Chunk[] cs) {
      int len = cs[0]._len;
      Chunk x = cs[0];
      Chunk y = cs[1];
      if (Double.isNaN(_xmean) || Double.isNaN(_ymean)) { _ss = Double.NaN; return; }
      for (int r = 0; r < len; ++r) {
        _ss += (x.atd(r) - _xmean) * (y.atd(r) - _ymean);
      }
    }
    @Override public void reduce(CovarTask tsk) { _ss += tsk._ss; }
  }
}

class ASTMean extends ASTUniPrefixOp {
  double  _trim = 0;
  boolean _narm = false;
  public ASTMean() { super(new String[]{"mean", "ary", "trim", "na.rm"}); }
  @Override String opStr() { return "mean"; }
  @Override ASTOp make() { return new ASTMean(); }
  @Override ASTMean parse_impl(Exec E) {
    // Get the ary
    AST ary = E.parse();
    if (ary instanceof ASTId) ary = Env.staticLookup((ASTId)ary);
    // Get the trim
    try {
      _trim = ((ASTNum) (E.skipWS().parse())).dbl();
    } catch (ClassCastException e) {
      e.printStackTrace();
      throw new IllegalArgumentException("Argument `trim` expected to be a number.");
    }
    // Get the na.rm
    AST a = E._env.lookup((ASTId)E.skipWS().parse());
    try {
      _narm = ((ASTNum) a).dbl() == 1;
    } catch (ClassCastException e) {
      e.printStackTrace();
      throw new IllegalArgumentException("Argument `na.rm` expected to be a number.");
    }
    // Finish the rest
    ASTMean res = (ASTMean) clone();
    res._asts = new AST[]{ary};
    return res;
  }

  @Override void exec(Env e, AST arg1, AST[] args) {
    arg1.exec(e);
    e._global._frames.put(Key.make().toString(), e.peekAry());
    if (args != null) {
      if (args.length > 2) throw new IllegalArgumentException("Too many arguments passed to `mean`");
      for (AST a : args) {
        if (a instanceof ASTId) {
          _narm = ((ASTNum) e.lookup((ASTId) a)).dbl() == 1;
        } else if (a instanceof ASTNum) {
          _trim = ((ASTNum) a).dbl();
        }
      }
    }
    apply(e);
  }

  @Override void apply(Env env) {
    if (env.isNum()) return;
    Frame fr = env.popAry(); // get the frame w/o sub-reffing
    if (fr.numCols() > 1 && fr.numRows() > 1)
      throw new IllegalArgumentException("mean does not apply to multiple cols.");
    for (Vec v : fr.vecs()) if (v.isEnum())
      throw new IllegalArgumentException("mean only applies to numeric vector.");
    if (fr.numCols() > 1) {
      double mean=0;
      for(Vec v : fr.vecs()) mean += v.at(0);
      env.push(new ValNum(mean/fr.numCols()));
    } else {
      MeanNARMTask t = new MeanNARMTask(_narm).doAll(fr.anyVec()).getResult();
      if (t._rowcnt == 0 || Double.isNaN(t._sum)) {
        double ave = Double.NaN;
        env.push(new ValNum(ave));
      } else {
        double ave = t._sum / t._rowcnt;
        env.push(new ValNum(ave));
      }
    }
  }

  @Override double[] map(Env e, double[] in, double[] out, AST[] args) {
    if (args != null) {
      if (args.length > 2) throw new IllegalArgumentException("Too many arguments passed to `mean`");
      for (AST a : args) {
        if (a instanceof ASTId) {
          _narm = ((ASTNum) e.lookup((ASTId) a)).dbl() == 1;
        } else if (a instanceof ASTNum) {
          _trim = ((ASTNum) a).dbl();
        }
      }
    }
    if (out == null || out.length < 1) out = new double[1];
    double s = 0;  int cnt=0;
    for (double v : in) if( !Double.isNaN(v) ) { s+=v; cnt++; }
    out[0] = s/cnt;
    return out;
  }

  static class MeanNARMTask extends MRTask<MeanNARMTask> {
    // IN
    boolean _narm;    // remove NAs
    double  _trim;    // trim each end of the column -- unimplemented: requires column sort
    int     _nrow;    // number of rows in the colun -- useful for trim

    // OUT
    long   _rowcnt;
    double _sum;
   MeanNARMTask(boolean narm) {
     _narm = narm;
//     _trim = trim;
//     _nrow = nrow;
//     if (_trim != 0) {
//       _start = (long)Math.floor(_trim * (nrow - 1));
//       _end   = (long)(nrow - Math.ceil(_trim * (nrow - 1)));
//     }
   }
    @Override public void map(Chunk c) {
      if (c.vec().isEnum() || c.vec().isUUID()) { _sum = Double.NaN; _rowcnt = 0; return;}
      if (_narm) {
        for (int r = 0; r < c._len; r++)
          if (!c.isNA(r)) { _sum += c.atd(r); _rowcnt++;}
      } else {
        for (int r = 0; r < c._len; r++)
          if (c.isNA(r)) { _rowcnt = 0; _sum = Double.NaN; return; } else { _sum += c.atd(r); _rowcnt++; }
      }
    }
    @Override public void reduce(MeanNARMTask t) {
      _rowcnt += t._rowcnt;
      _sum += t._sum;
    }
  }
}

class ASTTable extends ASTUniPrefixOp {
  ASTTable() { super(new String[]{"table", "..."}); }
  @Override String opStr() { return "table"; }
  @Override ASTOp make() { return new ASTTable(); }

  @Override ASTTable parse_impl(Exec E) {
    AST ary = E.parse();
    if (ary instanceof ASTId) ary = Env.staticLookup((ASTId)ary);
    AST two = E.skipWS().parse();
    if (two instanceof ASTString) two = new ASTNull();
    if (two instanceof ASTId) two = Env.staticLookup((ASTId)two);
    ASTTable res = (ASTTable)clone();
    res._asts = new AST[]{ary, two}; //two is pushed on, then ary is pushed on
    return res;
  }

  @Override void apply(Env env) {
    Frame two = env.peekType() == Env.NULL ? null : env.popAry();
    if (two == null) env.pop();
    Frame one = env.popAry();

    // Rules: two != null => two.numCols == one.numCols == 1
    //        two == null => one.numCols == 1 || one.numCols == 2
    // Anything else is IAE

    if (two != null)
      if (two.numCols() != 1 || one.numCols() != 1)
        throw new IllegalArgumentException("`table` supports at *most* two vectors");
      else if (one.numCols() < 1 || one.numCols() > 2)
        throw new IllegalArgumentException("`table` supports at *most* two vectors and at least one vector.");

    Frame fr;
    if (two != null) fr = new Frame(one.add(two));
    else fr = one;

    final int ncol;
    if ((ncol = fr.vecs().length) > 2)
      throw new IllegalArgumentException("table does not apply to more than two cols.");
    for (int i = 0; i < ncol; i++)
      if (!fr.vecs()[i].isInt())
        throw new IllegalArgumentException("table only applies to integer vectors.");
    Vec dataLayoutVec;
    Frame fr2;
    String colnames[];
    String[][] d = new String[ncol+1][];

    if (ncol == 1) {
      final int min = (int)fr.anyVec().min();
      final int max = (int)fr.anyVec().max();
      colnames = new String[]{fr.name(0), "Count"};
      d[0] = fr.anyVec().domain(); // should always be null for all neg values!
      d[1] = null;

      // all pos
      if (min >= 0) {
        UniqueColumnCountTask t = new UniqueColumnCountTask(max,false,false,0).doAll(fr.anyVec());
        final long[] cts = t._cts;
        dataLayoutVec = Vec.makeCon(0, cts.length);

        // second pass to build the result frame
        fr2 = new MRTask() {
          @Override public void map(Chunk[] c, NewChunk[] cs) {
            for (int i = 0; i < c[0]._len; ++i) {
              int idx = (int) (i + c[0].start());
              if (cts[idx] == 0) continue;
              cs[0].addNum(idx);
              cs[1].addNum(cts[idx]);
            }
          }
        }.doAll(2, dataLayoutVec).outputFrame(colnames, d);

        // all neg  -- flip the sign and count...
      } else if (min <= 0 && max <= 0) {
        UniqueColumnCountTask t = new UniqueColumnCountTask(-1*min,true,false,0).doAll(fr.anyVec());
        final long[] cts = t._cts;
        dataLayoutVec = Vec.makeCon(0, cts.length);

        // second pass to build the result frame
        fr2 = new MRTask() {
          @Override public void map(Chunk[] c, NewChunk[] cs) {
            for (int i = 0; i < c[0]._len; ++i) {
              int idx = (int) (i + c[0].start());
              if (cts[idx] == 0) continue;
              cs[0].addNum(idx * -1);
              cs[1].addNum(cts[idx]);
            }
          }
        }.doAll(2, dataLayoutVec).outputFrame(colnames, d);

        // mixed
      } else {
        UniqueColumnCountTask t = new UniqueColumnCountTask(max+-1*min,false,true,max).doAll(fr.anyVec()); // pivot around max value... vals > max are negative
        final long[] cts = t._cts;
        dataLayoutVec = Vec.makeCon(0, cts.length);

        // second pass to build the result frame
        fr2 = new MRTask() {
          @Override public void map(Chunk[] c, NewChunk[] cs) {
            for (int i = 0; i < c[0]._len; ++i) {
              int idx = (int) (i + c[0].start());
              if (cts[idx] == 0) continue;
              cs[0].addNum(idx > max ? (idx-max)*-1 : idx);
              cs[1].addNum(cts[idx]);
            }
          }
        }.doAll(2, dataLayoutVec).outputFrame(colnames, d);
      }

    } else {

      // 2 COLUMN CASE
      colnames = new String[]{fr.name(0), fr.name(1), "count"};
      long s = System.currentTimeMillis();

      // Strategy: Avoid doing NBHM reduces (which is way too slow).
      //  1. Build NBHS of Groups (useful for
      Uniq2ColTsk u = new Uniq2ColTsk().doAll(fr);
      Log.info("Finished gathering uniq groups in: " + (System.currentTimeMillis() - s) / 1000. + " (s)");

      final long[] pairs = new long[u._s.size()];
      int i=0;
      for (Object o : u._s) pairs[i++] = (long) o;
      dataLayoutVec = Vec.makeCon(0, pairs.length);

      s = System.currentTimeMillis();
      NewHashMap h = new NewHashMap(pairs).doAll(dataLayoutVec);
      Log.info("Finished creating new HashMap in: " + (System.currentTimeMillis() - s) / 1000. + " (s)");

      s = System.currentTimeMillis();
      final long[] cnts = new CountUniq2ColTsk(h._s).doAll(fr)._cnts;
      Log.info("Finished gathering counts in: " + (System.currentTimeMillis() - s) / 1000. + " (s)");

      d[0] = fr.vec(0).domain();
      d[1] = fr.vec(1).domain();

      fr2 = new MRTask() {
        @Override
        public void map(Chunk[] c, NewChunk[] cs) {
          int start = (int)c[0].start();
          for (int i = 0; i < c[0]._len; ++i) {
            long[] g = unmix(pairs[i+start]);
            cs[0].addNum(g[0]);
            cs[1].addNum(g[1]);
            cs[2].addNum(cnts[i+start]);
          }
        }
      }.doAll(ncol + 1, dataLayoutVec).outputFrame(colnames, d);
    }
    Keyed.remove(dataLayoutVec._key);
    env.pushAry(fr2);
  }

  // gets vast majority of cases and is stupidly fast (35x faster than using UniqueTwoColumnTask)
  private static class UniqueColumnCountTask extends MRTask<UniqueColumnCountTask> {
    long[] _cts;
    final int _max;
    final boolean _flip;
    final boolean _mixed;
    final int _piv;
    public UniqueColumnCountTask(int max, boolean flip, boolean mixed, int piv) { _max = max; _flip = flip; _mixed = mixed; _piv = piv; }
    @Override public void map( Chunk c ) {
      _cts = MemoryManager.malloc8(_max+1);
      // choose the right hot loop
      if (_flip) {
        for (int i = 0; i < c._len; ++i) {
          if (c.isNA(i)) continue;
          int val = (int) (-1 * c.at8(i));
          _cts[val]++;
        }
      } else if (_mixed) {
        for (int i = 0; i < c._len; ++i) {
          if (c.isNA(i)) continue;
          int val = (int) (c.at8(i));
          int idx = val < 0 ? -1*val + _piv : val;
          _cts[idx]++;
        }
      } else {
        for (int i = 0; i < c._len; ++i) {
          if (c.isNA(i)) continue;
          int val = (int) (c.at8(i));
          _cts[val]++;
        }
      }
    }
    @Override public void reduce(UniqueColumnCountTask t) { ArrayUtils.add(_cts, t._cts); }
  }

  private static class Uniq2ColTsk extends MRTask<Uniq2ColTsk> {
    NonBlockingHashSet<Long> _s;
    @Override public void setupLocal() { _s = new NonBlockingHashSet<>(); }
    @Override public void map(Chunk[] c) {
      for (int i=0;i<c[0]._len;++i)
        _s.add(mix(c[0].at8(i), c[1].at8(i)));
    }
    @Override public void reduce(Uniq2ColTsk t) { if (_s!=t._s) _s.addAll(t._s); }

    @Override public AutoBuffer write_impl( AutoBuffer ab ) {
      if( _s == null ) return ab.put4(0);
      ab.put4(_s.size());
      for( Long g : _s ) {ab.put8(g); }
      return ab;
    }

    @Override public Uniq2ColTsk read_impl( AutoBuffer ab ) {
      int len = ab.get4();
      if( len == 0 ) return this;
      _s = new NonBlockingHashSet<>();
      for( int i=0; i<len; i++ ) { _s.add(ab.get8());}
      return this;
    }
  }

  /** http://szudzik.com/ElegantPairing.pdf */
  private static long mix(long A, long B) {
    long a=A,b=B;
    long a1 = (a<<=1) >= 0 ? a : -1 * a - 1;
    long b1 = (b<<=1) >= 0 ? b : -1 * b - 1;
    long v = (a1 >= b1 ? a1 * a1 + a1 + b1 : a1 + b1 * b1) >> 1; // pairing fcn
    return a < 0 && b < 0 || a >= 0 && b >= 0 ? v : -v - 1;
  }

  // always returns a long[] of length 2;
  // long[0] -> A, long[1] -> B
  private static long[] unmix(long z) {
    long rflr = (long)Math.floor(Math.sqrt(z));
    long rflr2=rflr*rflr;
    long z_rflr2 = z-rflr2;
    return z_rflr2 < rflr ?  new long[]{z_rflr2,rflr} : new long[]{rflr, z_rflr2-rflr};
  }

  private static class NewHashMap extends MRTask<NewHashMap> {
    NonBlockingHashMap<Long, Integer> _s;
    final long[] _m;
    NewHashMap(long[] m) { _m = m; }
    @Override public void setupLocal() { _s = new NonBlockingHashMap<>();}
    @Override public void map(Chunk[] c) {
      int start = (int)c[0].start();
      for (int i = 0; i < c[0]._len; ++i)
        _s.put(_m[i + start], i+start);
    }
    @Override public void reduce(NewHashMap t) { if (_s != t._s) _s.putAll(t._s); }

    @Override public AutoBuffer write_impl( AutoBuffer ab ) {
      if( _s == null ) return ab.put4(0);
      ab.put4(_s.size());
      for( Long l : _s.keySet() ) {ab.put8(l); ab.put4(_s.get(l)); }
      return ab;
    }

    @Override public NewHashMap read_impl( AutoBuffer ab ) {
      int len = ab.get4();
      if( len == 0 ) return this;
      _s = new NonBlockingHashMap<>();
      for( int i=0;i<len;i++ ) _s.put(ab.get8(), ab.get4());
      return this;
    }
  }

  private static class CountUniq2ColTsk extends MRTask<CountUniq2ColTsk> {
    private static final Unsafe _unsafe = UtilUnsafe.getUnsafe();
    final NonBlockingHashMap<Long, Integer> _m;
    // out
    long[] _cnts;
    private static final int _b = _unsafe.arrayBaseOffset(long[].class);
    private static final int _s = _unsafe.arrayIndexScale(long[].class);
    private static long ssid(int i) { return _b + _s*i; } // Scale and Shift

    CountUniq2ColTsk(NonBlockingHashMap<Long, Integer> s) {_m = s; }
    @Override public void setupLocal() { _cnts = MemoryManager.malloc8(_m.size()); }
    @Override public void map(Chunk[] cs) {
      for (int i=0; i < cs[0]._len; ++i) {
        int h = _m.get(mix(cs[0].at8(i), cs[1].at8(i)));
        long offset = ssid(h);
        long c = _cnts[h];
        while(!_unsafe.compareAndSwapLong(_cnts,offset,c,c+1))  //yee-haw
          c = _cnts[h];
      }
    }
    @Override public void reduce(CountUniq2ColTsk t) { if (_cnts != t._cnts) ArrayUtils.add(_cnts, t._cnts); }
  }
}

// Conditional merge of two Frames/Vecs
// Result is always the height as "tst"
// That means we support R semantics here and do the replication of true/false as needed.
// We also do the same thing R does with factor levels -> replace with their int value...
// What we do NOT support is the case when true.numCols() != false.numCols()
// The pseudo-code is: [t <- true; t[!tst] < false[!tst]; t]

// Cases to consider: (2^2 possible input types f: Frame, v: Vec (1D frame), the tst may only be a single column bit vec.
//
//       tst | true | false
//       ----|------|------
//     1.  v     f      f
//     2.  v     f      v
//     3.  v     v      f
//     4.  v     v      v
//
//  Additionally, how to cut/expand frames `true` and `false` to match `tst`.

class ASTIfElse extends ASTUniPrefixOp {
  static final String VARS[] = new String[]{"ifelse","tst","true","false"};

  ASTIfElse( ) { super(VARS); }
  @Override ASTOp make() {return new ASTIfElse();}
  @Override String opStr() { return "ifelse"; }
  @Override ASTIfElse parse_impl(Exec E) {
    AST tst = E.parse();
    if (tst instanceof ASTId) tst = Env.staticLookup((ASTId) tst);

    // still have an instance of ASTId, and lookup gives 0 (%FALSE) or 1 (%TRUE)
    if (tst instanceof ASTId) {
      try {
        double d = ((ASTNum) E._env.lookup((ASTId)tst))._d;
        if (d == 0 || d == 1) {  // FALSE or TRUE
          tst = new ASTFrame(new Frame(Key.make(), null, new Vec[]{Vec.makeCon(d, 1)} ) );
        }
      } catch (ClassCastException e) {
        throw new IllegalArgumentException("`test` must be a frame or TRUE/FALSE");
      }
    }
    AST yes = E.skipWS().parse(); // could be num
    if (yes instanceof ASTId) yes = Env.staticLookup((ASTId)yes);
    AST no  = E.skipWS().parse(); // could be num
    if (no instanceof ASTId) no = Env.staticLookup((ASTId)no);
    ASTIfElse res = (ASTIfElse)clone();
    res._asts = new AST[]{no,yes,tst};
    return res;
  }

  // return frame compatible to tgt
  private Frame adaptToTst(Frame src, Frame tgt) {
    Key k = src._key == null ? Key.make() : src._key;
    // need to pute src in DKV if not in there
    if (src._key == null || DKV.get(src._key) == null)
      DKV.put(k, new Frame(k,src.names(),src.vecs()));

    // extend src
    StringBuilder sb=null;
    if (src.numRows() < tgt.numRows()) {
      // rbind the needed rows
      int nrbins = 1 + (int)((tgt.numRows() - src.numRows()) / src.numRows());
      long remainder = tgt.numRows() % src.numRows();
      sb = new StringBuilder("(rbind ");
      for (int i = 0; i < nrbins; ++i) sb.append("%").append(k).append((i == (nrbins - 1) && remainder<0) ? "" : " ");
      sb.append(remainder > 0 ? "([ %"+k+" (: #0 #"+(remainder-1)+") \"null\"))" : ")");
      Log.info("extending frame:" + sb.toString());

    // reduce src
    } else if (src.numRows() > tgt.numRows()) {
      long rmax = tgt.numRows() - 1;
      sb = new StringBuilder("([ %"+k+" (: #0 #"+rmax+"))");
    }

    if (sb != null) {
      Env env=null;
      Frame res;
      try {
        env = Exec.exec(sb.toString());
        res = env.popAry();
        res.unlock_all();
      } catch (Exception e) {
        throw new H2OIllegalArgumentException("Bad expression Rapids: " + sb.toString(), "Bad expression Rapids: " + sb.toString() + "; exception: " + e.toString());
      } finally {
        if (env!=null)env.unlock();
      }
      Frame ret = tgt.makeCompatible(res);
//      if (env != null) env.cleanup(ret==res?null:res, (Frame)DKV.remove(k).get());
      return ret;
    }
    src = DKV.remove(k).get();
    Frame ret = tgt.makeCompatible(src);
    if (src != ret) src.delete();
    return ret;
  }

  private Frame adaptToTst(double d, Frame tgt) {
    Frame v = new Frame(Vec.makeCon(d, tgt.numRows()));
    Frame ret = tgt.makeCompatible(v);
    if (ret != v) v.delete();
    return ret;
  }

  @Override void apply(Env env) {
    Frame tst;
    if( env.isNum() ) { tst = new Frame(new String[]{"tst"},new Vec[]{Vec.makeCon(env.popDbl(), 1)}); }
    else if (!env.isAry()) throw new IllegalArgumentException("`test` argument must be a frame: ifelse(`test`, `yes`, `no`)");
    else tst = env.popAry();
    if (tst.numCols() != 1)
      throw new IllegalArgumentException("`test` has "+tst.numCols()+" columns. `test` must have exactly 1 column.");
    Frame yes=null; double dyes=0;
    Frame no=null; double dno=0;
    if (env.isAry()) yes = env.popAry(); else dyes = env.popDbl();
    if (env.isAry()) no  = env.popAry(); else dno  = env.popDbl();

    if (yes != null && no != null) {
      if (yes.numCols() != no.numCols())
        throw new IllegalArgumentException("Column mismatch between `yes` and `no`. `yes` has" + yes.numCols() + "; `no` has " + no.numCols() + ".");
    } else if (yes != null) {
      if (yes.numCols() != 1)
        throw new IllegalArgumentException("Column mismatch between `yes` and `no`. `yes` has" + yes.numCols() + "; `no` has " + 1 + ".");
    } else if (no != null) {
      if (no.numCols() != 1)
        throw new IllegalArgumentException("Column mismatch between `yes` and `no`. `yes` has" + 1 + "; `no` has " + no.numCols() + ".");
    }
    Frame fr2;
    if( tst.numRows()==1 && tst.numCols()==1 ) {
      if( tst.anyVec().at(0) != 0 ) // any number other than 0 means true... R semantics
        fr2 = new Frame(new String[]{"C1"}, new Vec[]{yes==null?Vec.makeCon(dyes,1):yes.vecs()[0]});
      else
        fr2 = new Frame(new String[]{"C1"}, new Vec[]{no==null?Vec.makeCon(dno,1):no.vecs()[0]});
    } else {
      Frame a_yes = yes == null ? adaptToTst(dyes, tst) : adaptToTst(yes, tst);
      Frame a_no = no == null ? adaptToTst(dno, tst) : adaptToTst(no, tst);
      Frame frtst = (new Frame(tst)).add(a_yes).add(a_no);
      final int ycols = a_yes.numCols();

      // Run a selection picking true/false across the frame
      fr2 = new MRTask() {
        @Override
        public void map(Chunk chks[], NewChunk nchks[]) {
          int rows = chks[0]._len;
          int cols = chks.length;
          Chunk pred = chks[0];
          for (int r = 0; r < rows; ++r) {
            for (int c = (pred.atd(r) != 0 ? 1 : ycols + 1), col = 0; c < (pred.atd(r) != 0 ? ycols + 1 : cols); ++c) {
              if (chks[c].vec().isUUID())
                nchks[col++].addUUID(chks[c], r);
              else if (chks[c].vec().isString())
                nchks[col++].addStr(chks[c].atStr(new ValueString(), r));
              else
                nchks[col++].addNum(chks[c].atd(r));
            }
          }
        }
      }.doAll(yes == null ? 1 : yes.numCols(), frtst).outputFrame(yes == null ? (new String[]{"C1"}) : yes.names(), null/*same as R: no domains*/);
    }
    env.pushAry(fr2);
  }
}

class ASTCut extends ASTUniPrefixOp {
  String[] _labels = null;
  double[] _cuts;
  boolean _includelowest = false;
  boolean _right = true;
  double _diglab = 3;
  ASTCut() { super(new String[]{"cut", "ary", "breaks", "labels", "include.lowest", "right", "dig.lab"});}
  @Override String opStr() { return "cut"; }
  @Override ASTOp make() {return new ASTCut();}
  ASTCut parse_impl(Exec E) {
    AST ary = E.parse();
    if (ary instanceof ASTId) ary = Env.staticLookup((ASTId)ary);
    // breaks first
    String[] cuts;
    try {
      cuts = E.skipWS().peek() == '{'
              ? E.xpeek('{').parseString('}').split(";")
              : E.peek() == '#' ? new String[]{Double.toString(((ASTNum) E.parse()).dbl())}
              : new String[]{E.parseString(E.peekPlus())};
    } catch (ClassCastException e) {
      e.printStackTrace();
      throw new IllegalArgumentException("Argument `breaks` was malformed. Bad AST input.");
    }
    for (int i = 0; i < cuts.length; ++i) cuts[i] = cuts[i].replace("\"", "").replace("\'", "");
    _cuts = new double[cuts.length];
    for (int i = 0; i < cuts.length; ++i) _cuts[i] = Double.valueOf(cuts[i]);
    // labels second
    try {
      _labels = E.skipWS().peek() == '{' ? E.xpeek('{').parseString('}').split(";") : new String[]{E.parseString(E.peekPlus())};
    } catch (ClassCastException e) {
      e.printStackTrace();
      throw new IllegalArgumentException("Argument `labels` was malformed. Bad AST input.");
    }
    // cleanup _labels
    for (int i = 0; i < _labels.length; ++i) _labels[i] = _labels[i].replace("\"", "").replace("\'", "");
    if (_labels.length==1 && _labels[0].equals("null")) _labels = null;
    AST inc_lowest = E.skipWS().parse();
    inc_lowest = E._env.lookup((ASTId)inc_lowest);
    try {
      _includelowest = ((ASTNum) inc_lowest).dbl() == 1;
    } catch (ClassCastException e) {
      e.printStackTrace();
      throw new IllegalArgumentException("Argument `include.lowest` expected to be TRUE/FALSE.");
    }
    AST right = E.skipWS().parse();
    right = E._env.lookup((ASTId)right);
    try {
      _right = ((ASTNum) right).dbl() == 1;
    } catch (ClassCastException e) {
      e.printStackTrace();
      throw new IllegalArgumentException("Argument `right` expected to be a TRUE/FALSE.");
    }
    ASTNum diglab;
    try {
      diglab = (ASTNum) E.skipWS().parse();
    } catch (ClassCastException e) {
      e.printStackTrace();
      throw new IllegalArgumentException("Argument `dig.lab` expected to be a number.");
    }
    _diglab = diglab.dbl();
    _diglab = _diglab >= 12 ? 12 : _diglab; // cap at 12 digits
    ASTCut res = (ASTCut) clone();
    res._asts = new AST[]{ary};
    return res;
  }

  private String left() { return _right ? "(" : "["; }
  private String rite() { return _right ? "]" : ")"; }
  @Override void apply(Env env) {
    Frame fr = env.popAry();
    if(fr.vecs().length != 1 || fr.vecs()[0].isEnum())
      throw new IllegalArgumentException("First argument must be a numeric column vector");

    double fmin = fr.anyVec().min();
    double fmax = fr.anyVec().max();

    int nbins = _cuts.length - 1;  // c(0,10,100) -> 2 bins (0,10] U (10, 100]
    double width;
    if (nbins == 0) {
      if (_cuts[0] < 2) throw new IllegalArgumentException("The number of cuts must be >= 2. Got: "+_cuts[0]);
      // in this case, cut the vec into _cuts[0] many pieces of equal length
      nbins = (int) Math.floor(_cuts[0]);
      width = (fmax - fmin)/nbins;
      _cuts = new double[nbins];
      _cuts[0] = fmin - 0.001*(fmax - fmin);
      for (int i = 1; i < _cuts.length; ++i) _cuts[i] = (i == _cuts.length-1) ? (fmax + 0.001*(fmax-fmin))  : (fmin + i*width);
    }
    width = (fmax - fmin)/nbins;
    if(width == 0) throw new IllegalArgumentException("Data vector is constant!");
    if (_labels != null && _labels.length != nbins) throw new IllegalArgumentException("`labels` vector does not match the number of cuts.");

    // Construct domain names from _labels or bin intervals if _labels is null
    final double cuts[] = _cuts;

    // first round _cuts to dig.lab decimals: example floor(2.676*100 + 0.5) / 100
    for (int i = 0; i < _cuts.length; ++i) _cuts[i] = Math.floor(_cuts[i] * Math.pow(10,_diglab) + 0.5) / Math.pow(10,_diglab);

    String[][] domains = new String[1][nbins];
    if (_labels == null) {
      domains[0][0] = (_includelowest ? "[" : left()) + _cuts[0] + "," + _cuts[1] + rite();
      for (int i = 1; i < (_cuts.length - 1); ++i)  domains[0][i] = left() + _cuts[i] + "," + _cuts[i+1] + rite();
    } else domains[0] = _labels;

    final boolean incLow = _includelowest;
    Frame fr2 = new MRTask() {
      @Override public void map(Chunk c, NewChunk nc) {
        int rows = c._len;
        for (int r = 0; r < rows; ++r) {
          double x = c.atd(r);
          if (Double.isNaN(x) || (incLow  && x <  cuts[0])
                              || (!incLow && x <= cuts[0])
                              || (_right  && x >  cuts[cuts.length-1])
                              || (!_right && x >= cuts[cuts.length-1])) nc.addNum(Double.NaN);
          else {
            for (int i = 1; i < cuts.length; ++i) {
              if (_right) {
                if (x <= cuts[i]) {
                  nc.addNum(i - 1);
                  break;
                }
              } else if (x < cuts[i]) { nc.addNum(i-1); break; }
            }
          }
        }
      }
    }.doAll(1, fr).outputFrame(fr.names(), domains);
    env.pushAry(fr2);
  }
}

class ASTAsNumeric extends ASTUniPrefixOp {
  ASTAsNumeric() { super(new String[]{"as.numeric", "ary"}); }
  @Override String opStr() { return "as.numeric"; }
  @Override ASTOp make() {return new ASTAsNumeric(); }
  ASTAsNumeric parse_impl(Exec E) {
    AST ary = E.parse();
    if (ary instanceof ASTId) ary = Env.staticLookup((ASTId)ary);
    ASTAsNumeric res = (ASTAsNumeric) clone();
    res._asts = new AST[]{ary};
    return res;
  }
  @Override void apply(Env env) {
    Frame ary = env.peekAry();
    Vec[] nvecs = new Vec[ary.numCols()];
    for (int c = 0; c < ary.numCols(); ++c)
      nvecs[c] = ary.vecs()[c].toInt();
    Frame v = new Frame(ary._names, nvecs);
    env.poppush(1, new ValFrame(v));
  }
}

class ASTFactor extends ASTUniPrefixOp {
  ASTFactor() { super(new String[]{"", "ary"});}
  @Override String opStr() { return "as.factor"; }
  @Override ASTOp make() {return new ASTFactor();}
  ASTFactor parse_impl(Exec E) {
    AST ary = E.parse();
    if (ary instanceof ASTId) ary = Env.staticLookup((ASTId)ary);
    ASTFactor res = (ASTFactor) clone();
    res._asts = new AST[]{ary};
    return res;
  }
  @Override void apply(Env env) {
    Frame ary = env.popAry();
    if( ary.numCols() != 1 ) throw new IllegalArgumentException("factor requires a single column");
    Vec v0 = ary.anyVec();
    if( v0.isEnum() ) {
      env.pushAry(ary);
      return;
    }
    Vec v1 = v0.toEnum(); // toEnum() creates a new vec --> must be cleaned up!
    Frame fr = new Frame(ary._names, new Vec[]{v1});
    env.pushAry(fr);
  }
}

class ASTCharacter extends ASTUniPrefixOp {
  ASTCharacter() { super(new String[]{"", "ary"});}
  @Override String opStr() { return "as.character"; }
  @Override ASTOp make() {return new ASTFactor();}
  ASTCharacter parse_impl(Exec E) {
    AST ary = E.parse();
    if (ary instanceof ASTId) ary = Env.staticLookup((ASTId)ary);
    ASTCharacter res = (ASTCharacter) clone();
    res._asts = new AST[]{ary};
    return res;
  }
  @Override void apply(Env env) {
    Frame ary = env.popAry();
    if( ary.numCols() != 1 ) throw new IllegalArgumentException("character requires a single column");
    Vec v0 = ary.anyVec();
    Vec v1 = v0.isString() ? null : v0.toStringVec(); // toEnum() creates a new vec --> must be cleaned up!
    Frame fr = new Frame(ary._names, new Vec[]{v1 == null ? v0.makeCopy(null) : v1});
    env.pushAry(fr);
  }
}

/**
* R 'ls' command.
*
* This method is purely for the console right now.  Print stuff into the string buffer.
* JSON response is not configured at all.
*/
class ASTLs extends ASTOp {
  ASTLs() { super(new String[]{"ls"}); }
  @Override String opStr() { return "ls"; }
  @Override ASTOp make() {return new ASTLs();}
  ASTLs parse_impl(Exec E) { return (ASTLs) clone(); }
  @Override void apply(Env env) {
    ArrayList<String> domain = new ArrayList<>();
    Futures fs = new Futures();
    AppendableVec av = new AppendableVec(Vec.VectorGroup.VG_LEN1.addVec());
    NewChunk keys = new NewChunk(av,0);
    int r = 0;
    for( Key key : KeySnapshot.globalSnapshot().keys()) {
      keys.addEnum(r++);
      domain.add(key.toString());
    }
    keys.close(fs);
    Vec c0 = av.close(fs);   // c0 is the row index vec
    fs.blockForPending();
    String[] key_domain = new String[domain.size()];
    for (int i = 0; i < key_domain.length; ++i) key_domain[i] = domain.get(i);
    c0.setDomain(key_domain);
    env.pushAry(new Frame(Key.make("h2o_ls"), new String[]{"key"}, new Vec[]{c0}));
  }

  private double getSize(Key k) {
    return (double)(((Frame) k.get()).byteSize());
//    if (k.isChunkKey()) return (double)((Chunk)DKV.get(k).get()).byteSize();
//    if (k.isVec()) return (double)((Vec)DKV.get(k).get()).rollupStats()._size;
//    return Double.NaN;
  }
}

// Variable length; flatten all the component arys
class ASTCat extends ASTUniPrefixOp {
  // form of this is (c ASTSpan)
  @Override String opStr() { return "c"; }
  public ASTCat( ) { super(new String[]{"cat","dbls", "..."});}
  @Override ASTOp make() {return new ASTCat();}
  @Override ASTCat parse_impl(Exec E) {
    ASTSeries a;
    try {
      if (!E.hasNext()) throw new IllegalArgumentException("End of input unexpected. Badly formed AST.");
      a = (ASTSeries) E.parse();
    } catch (ClassCastException e) {
      throw new IllegalArgumentException("Expected ASTSeries object. Badly formed AST.");
    }

    ASTCat res = (ASTCat) clone();
    res._asts = new AST[]{a};
    return res;
  }

  @Override void apply(Env env) {
    final ValSeries s = (ValSeries) env.pop();
    int id_span =0;
    long len = s._idxs.length;
    if (s._spans != null) {
      for (ASTSpan as : s._spans) len += (as._max - as._min + 1);
    }
    // now make an mapping of ValSeries -> Vec indices
    ArrayList<Long> idxs = new ArrayList<>();
    ArrayList<ASTSpan> spans = new ArrayList<>();
    long cur_id=0;
    for (int o : s._order) {
      if (o == 0) { // span
        assert s._spans != null;
        long id_min = cur_id;
        long id_max = cur_id + s._spans[id_span]._max - s._spans[id_span]._min;
        cur_id+=(s._spans[id_span]._max-s._spans[id_span++]._min+1);
        spans.add(new ASTSpan(id_min, id_max));
      } else {      // idx
        idxs.add(cur_id++);
      }
    }
    long[] idxsl = new long[idxs.size()];
    for (int i =0; i < idxsl.length; ++ i) idxsl[i] = idxs.get(i);
    final ValSeries ids = new ValSeries(idxsl, spans.toArray(new ASTSpan[spans.size()]));
    ids._order = s._order;

    Frame fr = new MRTask() {
      @Override public void map(Chunk[] cs) {
        Chunk c = cs[0];
        for (int r = 0; r < c._len; ++r) {
          long cur = c.start() + r;
          c.set(r, maprow(cur, ids, s));
        }
      }
    }.doAll(Vec.makeZero(len))._fr;

    env.pushAry(fr);
  }

  private long maprow(long cur, ValSeries ids, ValSeries s) {
    // get the location of the id in ids. This maps to the value in s.
    int span_idx = -1;
    int idxs_idx = 0;
    long at_value = -1;
    for (int o : ids._order) {
      if (o == 0) {  // span
        if (ids._spans[++span_idx].contains(cur)) {
          at_value = cur - ids._spans[span_idx]._min;
          break;
        }
      } else {
        boolean _br = false;
        if (idxs_idx >= 0) {
          for (int i = 0; i < ids._idxs.length; ++i) {
            if (ids._idxs[i] == cur) {
              at_value = i;
              _br = true;
              break;
            }
          }
          if (_br) break; else --idxs_idx;
        }
      }
    }
    if (span_idx >= 0) {
      return s._spans[span_idx]._min + at_value;
    } else return s._idxs[(int)at_value];
  }
}

// WIP

class ASTXorSum extends ASTReducerOp {
  ASTXorSum() {super(0); }
  @Override String opStr(){ return "xorsum";}
  @Override ASTOp make() {return new ASTXorSum();}
  @Override double op(double d0, double d1) {
    long d0Bits = Double.doubleToLongBits(d0);
    long d1Bits = Double.doubleToLongBits(d1);
    long xorsumBits = d0Bits ^ d1Bits;
    // just need to not get inf or nan. If we zero the upper 4 bits, we won't
    final long ZERO_SOME_SIGN_EXP = 0x0fffffffffffffffL;
    xorsumBits = xorsumBits & ZERO_SOME_SIGN_EXP;
    return Double.longBitsToDouble(xorsumBits);
  }
  @Override double[] map(Env env, double[] in, double[] out, AST[] args) {
    if (out == null || out.length < 1) out = new double[1];
    long xorsumBits = 0;
    long vBits;
    // for dp ieee 754 , sign and exp are the high 12 bits
    // We don't want infinity or nan, because h2o will return a string.
    double xorsum = 0;
    for (double v : in) {
      vBits = Double.doubleToLongBits(v);
      xorsumBits = xorsumBits ^ vBits;
    }
    // just need to not get inf or nan. If we zero the upper 4 bits, we won't
    final long ZERO_SOME_SIGN_EXP = 0x0fffffffffffffffL;
    xorsumBits = xorsumBits & ZERO_SOME_SIGN_EXP;
    xorsum = Double.longBitsToDouble(xorsumBits);
    out[0] = xorsum;
    return out;
  }
}

class ASTMMult extends ASTOp {
  ASTMMult() { super(VARS2);}

  ASTMMult parse_impl(Exec E) {
    AST l = E.parse();
    if (l instanceof ASTId) l = Env.staticLookup((ASTId)l);
    AST r = E.parse();
    if (r instanceof ASTId) r = Env.staticLookup((ASTId)r);
    ASTMMult res = new ASTMMult();
    res._asts = new AST[]{l,r};
    return res;
  }
  @Override
  String opStr() { return "x";}

  @Override
  ASTOp make() { return new ASTMMult();}

  @Override
  void apply(Env env) {
    env.poppush(2, new ValFrame(DMatrix.mmul(env.peekAryAt(-0), env.peekAryAt(-1))));
  }
}

class ASTTranspose extends ASTOp {
  ASTTranspose() { super(VARS1);}

  ASTTranspose parse_impl(Exec E) {
    AST arg = E.parse();
    if (arg instanceof ASTId) arg = Env.staticLookup((ASTId)arg);
    ASTTranspose res = new ASTTranspose();
    res._asts = new AST[]{arg};
    return res;
  }
  @Override
  String opStr() { return "t";}

  @Override
  ASTOp make() { return new ASTTranspose();}

  @Override
  void apply(Env env) {
    env.push(new ValFrame(DMatrix.transpose(env.popAry())));
  }
}


// Legacy Items: On the chopping block


// Brute force implementation of matrix multiply
//class ASTMMult extends ASTOp {
//  @Override String opStr() { return "%*%"; }
//  ASTMMult( ) {
//    super(new String[]{"", "x", "y"},
//            new Type[]{Type.ARY,Type.ARY,Type.ARY},
//            OPF_PREFIX,
//            OPP_MUL,
//            OPA_RIGHT);
//  }
//  @Override ASTOp make() { return new ASTMMult(); }
//  @Override void apply(Env env, int argcnt, ASTApply apply) {
//    env.poppush(3,new Matrix(env.ary(-2)).mult(env.ary(-1)),null);
//  }
//}
//
//// Brute force implementation of matrix transpose
//class ASTMTrans extends ASTOp {
//  @Override String opStr() { return "t"; }
//  ASTMTrans( ) {
//    super(new String[]{"", "x"},
//            new Type[]{Type.ARY,Type.dblary()},
//            OPF_PREFIX,
//            OPP_PREFIX,
//            OPA_RIGHT);
//  }
//  @Override ASTOp make() { return new ASTMTrans(); }
//  @Override void apply(Env env, int argcnt, ASTApply apply) {
//    if(!env.isAry(-1)) {
//      Key k = new Vec.VectorGroup().addVec();
//      Futures fs = new Futures();
//      AppendableVec avec = new AppendableVec(k);
//      NewChunk chunk = new NewChunk(avec, 0);
//      chunk.addNum(env.dbl(-1));
//      chunk.close(0, fs);
//      Vec vec = avec.close(fs);
//      fs.blockForPending();
//      vec.domain = null;
//      Frame fr = new Frame(new String[] {"C1"}, new Vec[] {vec});
//      env.poppush(2,new Matrix(fr).trans(),null);
//    } else
//      env.poppush(2,new Matrix(env.ary(-1)).trans(),null);
//  }
//}


//class ASTPrint extends ASTOp {
//  static Type[] newsig() {
//    Type t1 = Type.unbound();
//    return new Type[]{t1, t1, Type.varargs(Type.unbound())};
//  }
//  ASTPrint() { super(new String[]{"print", "x", "y..."},
//          newsig(),
//          OPF_PREFIX,
//          OPP_PREFIX,OPA_RIGHT); }
//  @Override String opStr() { return "print"; }
//  @Override ASTOp make() {return new ASTPrint();}
//  @Override void apply(Env env, int argcnt, ASTApply apply) {
//    for( int i=1; i<argcnt; i++ ) {
//      if( env.isAry(i-argcnt) ) {
//        env._sb.append(env.ary(i-argcnt).toStringAll());
//      } else {
//        env._sb.append(env.toString(env._sp+i-argcnt,true));
//      }
//    }
//    env.pop(argcnt-2);          // Pop most args
//    env.pop_into_stk(-2);       // Pop off fcn, returning 1st arg
//  }
//}


//class ASTFindInterval extends ASTUniPrefixOp {
//  protected static boolean _rclosed;
//  protected static double _x;
//
//  ASTFindInterval() { super(new String[]{"findInterval", "x", "vec", "rightmost.closed"}); }
//  @Override String opStr() { return "findInterval"; }
//  @Override ASTOp make() { return new ASTFindInterval(); }
//  @Override ASTFindInterval parse_impl(Exec E) {
//    // First argument must be a num, anything else throw IAE
//    AST x = E.skipWS().parse();
//    if (! (x instanceof ASTNum)) throw new IllegalArgumentException("First argument to findInterval must be a single number. Got: " + x.toString());
//    _x =  ((ASTNum)(E.skipWS().parse())).dbl();
//    // Get the ary
//    AST ary = E.parse();
//    // Get the rightmost.closed
//    AST a = E._env.lookup((ASTId)E.skipWS().parse());
//    _rclosed = ((ASTNum)a).dbl() == 1;
//    // Finish the rest
//    ASTFindInterval res = (ASTFindInterval) clone();
//    res._asts = new AST[]{ary};
//    return res;
//  }
//
//  @Override void apply(Env env) {
//    final boolean rclosed = _rclosed;
//
//    if(env.isNum()) {
//      final double cutoff = _x;
//
//      Frame fr = env.popAry();
//      if(fr.numCols() != 1 || fr.vecs()[0].isEnum())
//        throw new IllegalArgumentException("Argument must be a single numeric column vector. Got an array with " + fr.numCols() + " columns. Column was an enum: " + fr.vecs()[0].isEnum());
//
//      Frame fr2 = new MRTask() {
//        @Override public void map(Chunk chk, NewChunk nchk) {
//          for(int r = 0; r < chk._len; r++) {
//            double x = chk.atd(r);
//            if(Double.isNaN(x))
//              nchk.addNum(Double.NaN);
//            else {
//              if(rclosed)
//                nchk.addNum(x > cutoff ? 1 : 0);   // For rightmost.closed = TRUE
//              else
//                nchk.addNum(x >= cutoff ? 1 : 0);
//            }
//          }
//        }
//      }.doAll(1,fr).outputFrame(fr._names, fr.domains());
//      env.subRef(fr, skey);
//      env.pop();
//      env.push(fr2);
//    } else if(env.isAry()) {
//      Frame ary = env.popAry();
//      String skey1 = env.key();
//      if(ary.vecs().length != 1 || ary.vecs()[0].isEnum())
//        throw new IllegalArgumentException("Second argument must be a numeric column vector");
//      Vec brks = ary.vecs()[0];
//      // TODO: Check that num rows below some cutoff, else this will likely crash
//
//      // Check if vector of cutoffs is sorted in weakly ascending order
//      final int len = (int)brks.length();
//      final double[] cutoffs = new double[len];
//      for(int i = 0; i < len-1; i++) {
//        if(brks.at(i) > brks.at(i+1))
//          throw new IllegalArgumentException("Second argument must be sorted in non-decreasing order");
//        cutoffs[i] = brks.at(i);
//      }
//      cutoffs[len-1] = brks.at(len-1);
//
//      Frame fr = env.popAry();
//      String skey2 = env.key();
//      if(fr.vecs().length != 1 || fr.vecs()[0].isEnum())
//        throw new IllegalArgumentException("First argument must be a numeric column vector");
//
//      Frame fr2 = new MRTask() {
//        @Override public void map(Chunk chk, NewChunk nchk) {
//          for(int r = 0; r < chk._len; r++) {
//            double x = chk.atd(r);
//            if(Double.isNaN(x))
//              nchk.addNum(Double.NaN);
//            else {
//              double n = Arrays.binarySearch(cutoffs, x);
//              if(n < 0) nchk.addNum(-n-1);
//              else if(rclosed && n == len-1) nchk.addNum(n);   // For rightmost.closed = TRUE
//              else nchk.addNum(n+1);
//            }
//          }
//        }
//      }.doAll(1,fr).outputFrame(fr._names, fr.domains());
//      env.subRef(ary, skey1);
//      env.subRef(fr, skey2);
//      env.pop();
//      env.push(fr2);
//    }
//  }
//}<|MERGE_RESOLUTION|>--- conflicted
+++ resolved
@@ -857,7 +857,6 @@
 class ASTMinute extends ASTTimeOp { @Override String opStr(){return "minute";} @Override ASTOp make() {return new ASTMinute();} @Override long op(MutableDateTime dt) { return dt.getMinuteOfHour();}}
 class ASTSecond extends ASTTimeOp { @Override String opStr(){return "second";} @Override ASTOp make() {return new ASTSecond();} @Override long op(MutableDateTime dt) { return dt.getSecondOfMinute();}}
 class ASTMillis extends ASTTimeOp { @Override String opStr(){return "millis";} @Override ASTOp make() {return new ASTMillis();} @Override long op(MutableDateTime dt) { return dt.getMillisOfSecond();}}
-<<<<<<< HEAD
 class ASTMonth extends ASTTimeOp {
   static private final String[][] FACTORS = new String[][]{{"Jan","Feb","Mar","Apr","May","Jun","Jul","Aug","Sep","Oct","Nov","Dec"}};
   @Override protected String[][] factors() { return FACTORS; }
@@ -865,12 +864,7 @@
   @Override ASTOp make() {return new ASTMonth ();}
   @Override long op(MutableDateTime dt) { return dt.getMonthOfYear()-1;}
 }
-class ASTDayOfWeek extends ASTTimeOp {
-=======
-class ASTMonth extends ASTTimeOp { @Override String opStr(){ return "month"; } @Override ASTOp make() {return new ASTMonth ();} @Override long op(MutableDateTime dt) { return dt.getMonthOfYear()-1;}}
-
 class ASTDayOfWeek extends ASTTimeOp { 
->>>>>>> 3adfffae
   static private final String[][] FACTORS = new String[][]{{"Mon","Tue","Wed","Thu","Fri","Sat","Sun"}}; // Order comes from Joda
   @Override protected String[][] factors() { return FACTORS; }
   @Override String opStr(){ return "dayOfWeek"; }
